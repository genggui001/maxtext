--- conflicted
+++ resolved
@@ -79,16 +79,10 @@
   quant = quantizations.configure_quantization(config)
   model = Transformer(config, mesh, quant)
   rng = random.PRNGKey(0)
-<<<<<<< HEAD
   tx, _ = optimizers.get_optimizer(config)
   state, state_mesh_notations, _ = max_utils.setup_training_state(
     model, None, tx, config, rng, mesh, checkpoint_manager
   )
-=======
-  learning_rate_schedule = max_utils.create_learning_rate_schedule(config)
-  tx = optimizers.get_optimizer(config, learning_rate_schedule)
-  state, state_mesh_notations, _ = max_utils.setup_training_state(model, None, tx, config, rng, mesh, checkpoint_manager)
->>>>>>> db31dd4b
   num_params = max_utils.calculate_num_params_from_pytree(state.params)
   max_logging.log(f"In input checkpoint Number of model params={num_params/1e9:.3f} billion")
   return state, state_mesh_notations
