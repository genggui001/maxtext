"""
Copyright 2023 Google LLC

Licensed under the Apache License, Version 2.0 (the "License");
you may not use this file except in compliance with the License.
You may obtain a copy of the License at

     https://www.apache.org/licenses/LICENSE-2.0

Unless required by applicable law or agreed to in writing, software
distributed under the License is distributed on an "AS IS" BASIS,
WITHOUT WARRANTIES OR CONDITIONS OF ANY KIND, either express or implied.
See the License for the specific language governing permissions and
limitations under the License.
"""

# pylint: disable=unused-import
"""SPMD Multihost Dataloading Utilities.

Adapted from Sholto's:
https://github.com/sholtodouglas/multihost_dataloading
"""
from functools import lru_cache, partial  # pylint: disable=g-importing-member
from typing import Callable, Any, Union, Optional
from collections.abc import Iterator
import tensorflow as tf  # pylint: disable=g-import-not-at-top
import time
import numpy as np

import jax
import jax.tree_util as jtu
from jax.sharding import PartitionSpec
from jax.sharding import NamedSharding
from jax.sharding import Mesh
import grain.python as grain

import max_logging


def _build_global_shape_and_sharding(
    local_shape: tuple[int, ...], global_mesh: Mesh
) -> tuple[tuple[int, ...], NamedSharding]:
  sharding = NamedSharding(global_mesh, PartitionSpec(global_mesh.axis_names))

  global_shape = (jax.process_count() * local_shape[0],) + local_shape[1:]

  return global_shape, sharding


def _form_global_array(path, array: np.ndarray, global_mesh: Mesh) -> jax.Array:
  """Put local sharded array into local devices"""
  global_shape, sharding = _build_global_shape_and_sharding(np.shape(array), global_mesh)

  try:
    local_device_arrays = np.split(array, len(global_mesh.local_devices), axis=0)
  except ValueError as array_split_error:
    raise ValueError(
        f"Unable to put to devices shape {array.shape} with "
        f"local device count {len(global_mesh.local_devices)} "
        f"at {jtu.keystr(path)}"
    ) from array_split_error

  local_device_buffers = jax.device_put(local_device_arrays, global_mesh.local_devices)
  return jax.make_array_from_single_device_arrays(global_shape, sharding, local_device_buffers)


def get_next_batch_sharded(local_iterator: Iterator, global_mesh: Mesh) -> jax.Array:
  """Splits the host loaded data equally over all devices."""

  SLEEP_TIME = 10
  MAX_DATA_LOAD_ATTEMPTS = 30

  data_load_attempts = 0
  loaded_data_success = False
  while not loaded_data_success and data_load_attempts < MAX_DATA_LOAD_ATTEMPTS:
    data_load_attempts += 1
    try:
      local_data = next(local_iterator)
      loaded_data_success = True
    except tf.errors.FailedPreconditionError:
      max_logging.log("Failed to get next data batch, retrying")
      time.sleep(SLEEP_TIME)

  # Try one last time, if this fails we will see the full stack trace.
  if not loaded_data_success:
    local_data = next(local_iterator)

  input_gdas = jtu.tree_map_with_path(partial(_form_global_array, global_mesh=global_mesh), local_data)

  return input_gdas


class MultiHostDataLoadIterator:
  """fold get_next_batch_sharded into a iterator class"""
<<<<<<< HEAD
  def __init__(
      self, 
      dataloader: Union[tf.data.Dataset, grain.DataLoader], 
      global_mesh: Mesh, 
      length: Optional[int]=None,
      dataloder_save_directory: Optional[str]=None,
      dataloder_max_to_keep: Optional[int]=None,
    ):
=======

  def __init__(self, dataloader: Union[tf.data.Dataset, grain.DataLoader], global_mesh: Mesh):
>>>>>>> db31dd4b
    self.global_mesh = global_mesh
    self.dataloader = dataloader
    self.length = length
    self.dataloder_save_directory = dataloder_save_directory
    self.dataloder_max_to_keep = dataloder_max_to_keep
    self.reset()

  def reset(self):
    self.step = tf.Variable(0)
    if isinstance(self.dataloader, tf.data.Dataset):
      self.local_iterator = self.dataloader.as_numpy_iterator()

      # restore dataloder_save_directory
      if self.dataloder_save_directory is not None:
        print(("dataloder save directory", self.dataloder_save_directory))
        self.ckpt = tf.train.Checkpoint(
          step=self.step,
          iterator=self.local_iterator,
        )
        self.manager = tf.train.CheckpointManager(
          self.ckpt,
          directory=self.dataloder_save_directory,
          max_to_keep=self.dataloder_max_to_keep,
        )
        # restore
        print(("dataset restore from", self.manager.latest_checkpoint))
        self.ckpt.restore(self.manager.latest_checkpoint)
    elif isinstance(self.dataloader, grain.DataLoader):
      self.local_iterator = iter(self.dataloader)
    else:
      raise ValueError("Type error: dataloader should be either tf.data.Dataset or grain.DataLoader.")

  def __iter__(self):
    return self

  def __next__(self):
    if self.length is not None and self.step >= self.length:
      raise StopIteration
    data = get_next_batch_sharded(self.local_iterator, self.global_mesh)
    self.step.assign_add(1)
    return data

  def save_dataloader_checkpoint(self):
    if self.dataloder_save_directory is None:
      return
    
    if isinstance(self.dataloader, tf.data.Dataset):
      self.manager.save(self.step)
    else:
      return<|MERGE_RESOLUTION|>--- conflicted
+++ resolved
@@ -92,7 +92,6 @@
 
 class MultiHostDataLoadIterator:
   """fold get_next_batch_sharded into a iterator class"""
-<<<<<<< HEAD
   def __init__(
       self, 
       dataloader: Union[tf.data.Dataset, grain.DataLoader], 
@@ -101,10 +100,6 @@
       dataloder_save_directory: Optional[str]=None,
       dataloder_max_to_keep: Optional[int]=None,
     ):
-=======
-
-  def __init__(self, dataloader: Union[tf.data.Dataset, grain.DataLoader], global_mesh: Mesh):
->>>>>>> db31dd4b
     self.global_mesh = global_mesh
     self.dataloader = dataloader
     self.length = length
@@ -150,7 +145,6 @@
   def save_dataloader_checkpoint(self):
     if self.dataloder_save_directory is None:
       return
-    
     if isinstance(self.dataloader, tf.data.Dataset):
       self.manager.save(self.step)
     else:
