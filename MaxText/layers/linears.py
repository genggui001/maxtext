#  Copyright 2023 Google LLC
#
#  Licensed under the Apache License, Version 2.0 (the "License");
#  you may not use this file except in compliance with the License.
#  You may obtain a copy of the License at
#
#       https://www.apache.org/licenses/LICENSE-2.0
#
#  Unless required by applicable law or agreed to in writing, software
#  distributed under the License is distributed on an "AS IS" BASIS,
#  WITHOUT WARRANTIES OR CONDITIONS OF ANY KIND, either express or implied.
#  See the License for the specific language governing permissions and
#  limitations under the License.

"""Linear Layers."""

import functools
import operator
from typing import Any, Callable, Iterable, Sequence, Tuple, Union, Optional

import flax.linen as nn
import jax
import optax
from jax import lax
import jax.numpy as jnp
import common_types
from layers import initializers
from layers import normalizations
from layers import quantizations
import numpy as np
from jax.ad_checkpoint import checkpoint_name

Array = common_types.Array
Config = common_types.Config
DType = common_types.DType
NdInitializer = initializers.NdInitializer

nd_dense_init = initializers.nd_dense_init
bias_init = initializers.default_bias_init

RMSNorm = normalizations.RMSNorm
Quant = quantizations.AqtQuantization

def _convert_to_activation_function(
    fn_or_string: Union[str, Callable[..., Any]]) -> Callable[..., Any]:
  """Convert a string to an activation function."""
  if fn_or_string == 'linear':
    return lambda x: x
  elif isinstance(fn_or_string, str):
    return getattr(nn, fn_or_string)
  elif callable(fn_or_string):
    return fn_or_string
  else:
    raise ValueError(f"""Don't know how to convert {fn_or_string}
                         to an activation function""")


def _normalize_axes(axes: Iterable[int], ndim: int) -> Tuple[int]:
  # A tuple by convention. len(axes_tuple) then also gives the rank efficiently.
  return tuple(ax if ax >= 0 else ndim + ax for ax in axes)


def _canonicalize_tuple(x):
  if isinstance(x, Iterable):
    return tuple(x)
  else:
    return (x,)


class DenseGeneral(nn.Module):
  """A linear transformation with flexible axes.

  Attributes:
    features: tuple with numbers of output features.
    axis: tuple with axes to apply the transformation on.
    weight_dtype: the dtype of the weights (default: float32).
    dtype: the dtype of the computation (default: float32).
    kernel_init: initializer function for the weight matrix.
    use_bias: whether to add bias in linear transformation
    quant: quantization config, defaults to None implying no quantization.
  """

  features: Union[Iterable[int], int]
  axis: Union[Iterable[int], int] = -1
  weight_dtype: DType = jnp.float32
  dtype: DType = jnp.float32
  kernel_init: NdInitializer = nd_dense_init(1.0, 'fan_in', 'truncated_normal')
  kernel_axes: Tuple[str, ...] = ()
  quant: Optional[Quant] = None
  use_bias: bool = False

  @nn.compact
  def __call__(self, inputs: Array) -> Array:
    """Applies a linear transformation to the inputs along multiple dimensions.

    Args:
      inputs: The nd-array to be transformed.

    Returns:
      The transformed input.
    """

    def compute_dot_general(inputs, kernel, axis, contract_ind):
      """Computes a dot_general operation that may be quantized."""
      dot_general = lax.dot_general
      if self.quant:
        dot_general_cls = self.quant.dot_general_cls()
        dot_general = dot_general_cls()
      return dot_general(
        inputs, kernel, ((axis, contract_ind), ((), ())), precision=None)

    features = _canonicalize_tuple(self.features)
    axis = _canonicalize_tuple(self.axis)

    inputs = jnp.asarray(inputs, self.dtype)
    axis = _normalize_axes(axis, inputs.ndim)

    kernel_shape = tuple(inputs.shape[ax] for ax in axis) + features
    kernel_in_axis = np.arange(len(axis))
    kernel_out_axis = np.arange(len(axis), len(axis) + len(features))
    if quantizations.in_serve_mode(self.quant):
      # During aqt convert state we delete kernel weight from params to save memory.
      # Instead they are retreived from the tensors stored in the 'aqt' collection.
      kernel = jnp.zeros(kernel_shape)
    else:
      kernel = self.param(
        'kernel',
        nn.with_logical_partitioning(self.kernel_init, self.kernel_axes),
        kernel_shape,
        self.weight_dtype,
        kernel_in_axis,
        kernel_out_axis,
      )
    kernel = jnp.asarray(kernel, self.dtype)

    contract_ind = tuple(range(0, len(axis)))
    output = compute_dot_general(inputs, kernel, axis, contract_ind)

    if self.use_bias:
      bias_axes, bias_shape = self.kernel_axes[-len(features):], kernel_shape[-len(features):]
      bias = self.param(
          'bias',
          nn.with_logical_partitioning(bias_init, bias_axes),
          bias_shape,
<<<<<<< HEAD
          self.dtype,
=======
          self.weight_dtype,
>>>>>>> 5353a957
      )
      bias = jnp.asarray(bias, self.dtype)
      output += bias
    return output


class LMHeadGeneral(nn.Module):
  """A linear transformation with flexible axes.

  Attributes:
    features: tuple with numbers of output features.
    axis: tuple with axes to apply the transformation on.
    dtype: the dtype of the computation (default: float32).
    kernel_init: initializer function for the weight matrix.
    use_bias: whether to add bias in linear transformation
    quant: quantization config, defaults to None implying no quantization.
  """

  features: Union[Iterable[int], int]
  axis: Union[Iterable[int], int] = -1
  dtype: DType = jnp.float32
  kernel_init: NdInitializer = nd_dense_init(1.0, 'fan_in', 'truncated_normal')
  kernel_axes: Tuple[str, ...] = ()
  use_bias: bool = False
  norm_head_weight: bool = False
  norm_epsilon: float = 1e-6
  logits_in_fp32: bool = True

  @nn.compact
  def __call__(self, inputs: Array) -> Array:
    """Applies a linear transformation to the inputs along multiple dimensions.

    Args:
      inputs: The nd-array to be transformed.

    Returns:
      The transformed input.
    """

    def compute_dot_general(inputs, kernel, axis, contract_ind):
      """Computes a dot_general operation that may be quantized."""
      dot_general = lax.dot_general
      return dot_general(
        inputs, kernel, ((axis, contract_ind), ((), ())), precision=None)

    features = _canonicalize_tuple(self.features)
    axis = _canonicalize_tuple(self.axis)

    inputs = jnp.asarray(inputs, self.dtype)
    axis = _normalize_axes(axis, inputs.ndim)

    kernel_shape = tuple(inputs.shape[ax] for ax in axis) + features
    kernel_in_axis = np.arange(len(axis))
    kernel_out_axis = np.arange(len(axis), len(axis) + len(features))
    kernel = self.param(
        'kernel',
        nn.with_logical_partitioning(self.kernel_init, self.kernel_axes),
        kernel_shape,
        self.dtype,
        kernel_in_axis,
        kernel_out_axis,
    )
    kernel = jnp.asarray(kernel, self.dtype)

    if self.norm_head_weight:
      kernel_sum2 = jnp.sum(lax.square(kernel), axis=kernel_in_axis, keepdims=True)
      kernel = jnp.asarray(kernel * lax.rsqrt(kernel_sum2 + self.norm_epsilon), self.dtype)

    contract_ind = tuple(range(0, len(axis)))
    output = compute_dot_general(inputs, kernel, axis, contract_ind)

    if self.use_bias:
      bias_axes, bias_shape = self.kernel_axes[-len(features):], kernel_shape[-len(features):]
      bias = self.param(
          'bias',
          nn.with_logical_partitioning(bias_init, bias_axes),
          bias_shape,
          self.dtype,
      )
      bias = jnp.asarray(bias, output.dtype)
      output += bias

    if self.logits_in_fp32:
      output = jnp.asarray(output, jnp.float32)
    else:
      output = jnp.asarray(output, self.dtype)

    return output

class MlpBlock(nn.Module):
  """Transformer MLP / feed-forward block.

  Attributes:
    intermediate_dim: Shared dimension of hidden layers.
    activations: Type of activations for each layer.  Each element is either
      'linear', a string function name in flax.linen, or a function.
    kernel_init: Kernel function, passed to the dense layers.
    deterministic: Whether the dropout layers should be deterministic.
    intermediate_dropout_rate: Dropout rate used after the intermediate layers.
    dtype: computation data type for the dense layer.
    weight_dtype: weight data type for the dense layer.
    use_bias: whether to add bias in all feedforward layers.
    use_pre_norm: whether to add pre layer norm in mlp layers.
    quant: Optional quantization config, no quantization if None.
  """

  config: Config
  intermediate_dim: int = 2048
  activations: Sequence[Union[str, Callable[..., Any]]] = ('relu',)
  kernel_init: NdInitializer = nd_dense_init(1.0, 'fan_in', 'truncated_normal')
  intermediate_dropout_rate: float = 0.1
  dtype: Any = jnp.float32
  weight_dtype: Any = jnp.float32
  use_bias: bool = False
  use_pre_norm: bool = False
  quant: Optional[Quant] = None

  def get_norm_layer(self):
    if self.config.decoder_block in ("default", "llama2", "mistral", "gemma"):
      return RMSNorm
    elif self.config.decoder_block == "gpt3":
      from layers import gpt3
      return functools.partial(gpt3.Gpt3LayerNorm, reductions_in_fp32=False, use_bias=self.use_bias)
    else:
      raise ValueError(f"Incorrect decoder_block name {self.config.decoder_block=}")

  @nn.compact
  def __call__(self, inputs, decode: bool = False, deterministic: bool = False):
    """Applies Transformer MlpBlock module."""
    cfg = self.config

    if self.use_pre_norm:
      inputs = self.get_norm_layer()(
        name='mlp_layer_norm',
        dtype=cfg.dtype,
        weight_dtype=cfg.weight_dtype,
        kernel_axes=('embed',),
        epsilon=cfg.normalization_layer_epsilon,
        )(inputs)

    # Iterate over specified MLP input activation functions.
    # e.g. ('relu',) or ('gelu', 'linear') for gated-gelu.
    activations = []
    if cfg.fused_mlp:
      x = DenseGeneral(
            (len(self.activations), self.intermediate_dim),
            dtype=self.dtype,
            weight_dtype=self.weight_dtype,
            kernel_init=self.kernel_init,
            kernel_axes=('embed', 'num_activations', 'mlp'),
            name='wi',
            quant=self.quant,
            use_bias=self.use_bias,
      )(inputs)
      for idx, act_fn in enumerate(self.activations):
        y = _convert_to_activation_function(act_fn)(x[:,:,idx,...])
        activations.append(y)
    else:
      for idx, act_fn in enumerate(self.activations):
        dense_name = 'wi' if len(self.activations) == 1 else f'wi_{idx}'
        x = DenseGeneral(
            self.intermediate_dim,
            dtype=self.dtype,
            weight_dtype=self.weight_dtype,
            kernel_init=self.kernel_init,
            kernel_axes=('embed', 'mlp'),
            name=dense_name,
            quant=self.quant,
            use_bias=self.use_bias,
        )(inputs)
        x = _convert_to_activation_function(act_fn)(x)
        activations.append(x)

    # Take elementwise product of above intermediate activations.
    x = functools.reduce(operator.mul, activations)
    x = checkpoint_name(x, 'mlpwi')
    # Apply dropout and final dense output projection.
    x = nn.Dropout(rate=self.intermediate_dropout_rate, broadcast_dims=(-2,))(
        x, deterministic=deterministic
    )  # Broadcast along length.
    x = nn.with_logical_constraint(
        x, ('activation_batch', 'activation_length', 'activation_mlp')
    )
    output = DenseGeneral(
        inputs.shape[-1],
        dtype=self.dtype,
        weight_dtype=self.weight_dtype,
        kernel_init=self.kernel_init,
        kernel_axes=('mlp', 'embed'),
        name='wo',
        quant=self.quant,
        use_bias=self.use_bias,
    )(x)

    output = checkpoint_name(output, 'mlpwo')
    return output


class MoeBlock(nn.Module):
  """Mixture of Experts (MoE) block.

  Attributes:
    num_experts: Number of experts.
    num_experts_per_tok: Number of experts for each token.
    kernel_init: Kernel function, passed to the dense layers.
    kernel_axes: Tuple with axes to apply kernel function.
    dtype: Type for the dense layer.
  """

  config: Config
  num_experts: int
  num_experts_per_tok: int
  kernel_init: NdInitializer
  kernel_axes: Tuple[str, ...]
  dtype: DType = jnp.float32

  @nn.compact
  def __call__(self, inputs, deterministic: bool = False):
    gate_logits = DenseGeneral(
            self.num_experts,
            dtype=self.dtype,
            kernel_init=self.kernel_init,
            kernel_axes=self.kernel_axes,
            name='gate')(inputs)

    weights, selected_experts = lax.top_k(gate_logits, self.num_experts_per_tok)
    weights = jax.nn.softmax(weights.astype(jnp.float32), axis=-1)
    mlp_lnx = jnp.zeros_like(inputs)
    weights = weights.astype(self.dtype)
    mlp_lnx = nn.with_logical_constraint(
            mlp_lnx, ('activation_batch', 'activation_length', 'activation_embed')
        )

    # TODO(ranran): have a better solution to remove the loop here
    for k in range(self.num_experts):
        weights_exp = jnp.sum(jnp.multiply(selected_experts==k, weights), axis=-1)
        mlp_lnx_exp = MlpBlock(
          intermediate_dim=self.config.mlp_dim,
          activations=self.config.mlp_activations,
          intermediate_dropout_rate=self.config.dropout_rate,
          dtype=self.dtype,
          weight_dtype=self.weight_dtype,
          name=f'mlp_{k}',
          config=self.config,
          )(inputs, deterministic=deterministic)

        mlp_lnx_exp = nn.with_logical_constraint(
            mlp_lnx_exp, ('activation_batch', 'activation_length', 'activation_embed')
        )
        mlp_lnx_exp = weights_exp[:, :, None] * mlp_lnx_exp
        mlp_lnx += mlp_lnx_exp

    return mlp_lnx<|MERGE_RESOLUTION|>--- conflicted
+++ resolved
@@ -142,11 +142,7 @@
           'bias',
           nn.with_logical_partitioning(bias_init, bias_axes),
           bias_shape,
-<<<<<<< HEAD
-          self.dtype,
-=======
           self.weight_dtype,
->>>>>>> 5353a957
       )
       bias = jnp.asarray(bias, self.dtype)
       output += bias
