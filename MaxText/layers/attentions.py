#  Copyright 2023 Google LLC
#
#  Licensed under the Apache License, Version 2.0 (the "License");
#  you may not use this file except in compliance with the License.
#  You may obtain a copy of the License at
#
#       https://www.apache.org/licenses/LICENSE-2.0
#
#  Unless required by applicable law or agreed to in writing, software
#  distributed under the License is distributed on an "AS IS" BASIS,
#  WITHOUT WARRANTIES OR CONDITIONS OF ANY KIND, either express or implied.
#  See the License for the specific language governing permissions and
#  limitations under the License.

"""Attentions Layers."""

import functools
import math
from typing import Optional, Sequence

from flax import linen as nn
import jax
from jax import lax
from jax import random
from jax.ad_checkpoint import checkpoint_name
from jax.experimental import shard_map
from jax.experimental.pallas.ops import attention as pallas_attention
from jax.experimental.pallas.ops.tpu.splash_attention import splash_attention_mask
from jax.experimental.pallas.ops.tpu.splash_attention import splash_attention_kernel
import jax.numpy as jnp

import common_types
from layers import embeddings
from layers import initializers
from layers import linears
from layers import quantizations


Array = common_types.Array
Config = common_types.Config
DType = common_types.DType
Mesh = common_types.Mesh
PRNGKey = common_types.PRNGKey

DenseGeneral = linears.DenseGeneral
RotaryEmbedding = embeddings.RotaryEmbedding
NdInitializer = initializers.NdInitializer
Quant = quantizations.AqtQuantization

AxisNames = common_types.AxisNames
BATCH = common_types.BATCH
LENGTH = common_types.LENGTH
HEAD = common_types.HEAD
D_KV = common_types.D_KV
DEFAULT_MASK_VALUE = -0.7 * float(jnp.finfo(jnp.dtype("float32")).max)


nd_dense_init = initializers.nd_dense_init
shard_map = shard_map.shard_map

dynamic_vector_slice_in_dim = jax.vmap(lax.dynamic_slice_in_dim, in_axes=(None, 0, None, None))

# pylint: disable=line-too-long, g-doc-args, g-doc-return-or-yield, bad-continuation, g-inconsistent-quotes
# pytype: disable=attribute-error


def apply_mask_to_logits(logits: Array, mask: Array):
  """Applies a floating-point mask to a set of logits.

  The mask is represented as a tensor with some dtype where 0 represents true and values
  below a large negative number (here set to
  get_large_negative_number(logits.dtype) / 2) represent false. Applying the mask
  leaves the logits alone in the true case and replaces them by
  get_large_negative_number(logits.dtype) in the false case. Previously, this was
  done by adding the logits to the mask; however, this leads to a bad fusion
  decision in the compiler that saves the values in memory rather than
  just the predicate. This implementation avoids that problem.

  from https://github.com/google/praxis/blob/4712a6b9ee13e224b86e235ff55f7c6bab9fbab3/praxis/py_utils.py#L706

  Args:
    logits: A JTensor of logit values.
    mask: A JTensor of mask values with the encoding described in the
      function documentation.

  Returns:
    Masked logits.
  """
  return jnp.where((mask >= DEFAULT_MASK_VALUE * 0.5), logits, DEFAULT_MASK_VALUE)


def _maybe_aqt_einsum(quant: Quant):
  """Maybe overwrite dot general with aqt_dot_general."""
  return jnp.einsum if quant is None else quant.einsum()


class AttentionOp(nn.Module):
  mesh: Mesh
  attention_kernel: str
  max_target_length: int
  num_query_heads: int
  num_kv_heads: int
  float32_qk_product: bool = False
  max_prefill_predict_length: int = -1
  float32_logits: bool = False
  flash_axis_names: AxisNames = (BATCH, HEAD, LENGTH, D_KV)
  dropout_rate: float = 0.0
  dtype: DType = jnp.float32
  quant: Optional[Quant] = None
  quantize_kvcache: bool = False

  def check_attention_inputs(self, query: Array, key: Array, value: Array) -> None:
    """Check attention inputs."""

    assert key.ndim == value.ndim, "k, v must have same rank."
    assert query.shape[:-3] == key.shape[:-3] == value.shape[:-3], "q, k, v batch dims must match."
    assert key.shape[-2] == value.shape[-2], "k, v num_kv_heads must match."
    assert key.shape[-3] == value.shape[-3], "k, v lengths must match."
    assert query.shape[-1] == key.shape[-1], "q, k depths must match."

  # Following Pallas MHA Flash Attention Reference.
  # https://github.com/google/jax/blob/main/jax/experimental/pallas/ops/tpu/flash_attention.py
  # This mask models (1) separate sequences (decoder_segment_ids) and (2) causality
  def generate_attention_mask(self, query, key, decoder_segment_ids: Array | None, model_mode: str) -> Array | None:
    mask = None
    if model_mode == common_types.MODEL_MODE_AUTOREGRESSIVE:
      mask = decoder_segment_ids[:, None, None, None, :] == common_types.DECODING_ACTIVE_SEQUENCE_INDICATOR
    elif decoder_segment_ids is not None:
      mask = decoder_segment_ids[:, :, None] == decoder_segment_ids[:, None, :]
      mask = mask[:, None, None, :, :]

    causal_mask = None
    # We enforce causality except for AUTOREGRESSION
    if model_mode != common_types.MODEL_MODE_AUTOREGRESSIVE:
      _, q_seq_len, _, _ = query.shape
      _, kv_seq_len, _, _ = key.shape
      mask_shape = (q_seq_len, kv_seq_len)
      row_ids = jax.lax.broadcasted_iota(jnp.int32, mask_shape, 0)
      col_ids = jax.lax.broadcasted_iota(jnp.int32, mask_shape, 1)
      causal_mask = (col_ids <= row_ids)[None, None, None, :, :]

    if (mask is not None) and (causal_mask is not None):
      output_mask = jnp.logical_and(mask, causal_mask)
    elif mask is not None:
      output_mask = mask
    elif causal_mask is not None:
      output_mask = causal_mask
    else:
      output_mask = None

    return jnp.where(output_mask, 0.0, DEFAULT_MASK_VALUE) if output_mask is not None else None

  def apply_attention(self, query: Array, key: Array, value: Array, decoder_segment_ids: Array | None, model_mode: str):
    self.check_attention_inputs(query, key, value)
    length = query.shape[-3]
    if (
        self.attention_kernel == "dot_product"
        or (self.attention_kernel == "autoselected" and model_mode == common_types.MODEL_MODE_AUTOREGRESSIVE)
        or (self.attention_kernel == "autoselected" and length < 128)
    ):
      return self.apply_attention_dot(query, key, value, decoder_segment_ids, model_mode)
    elif self.attention_kernel == "flash" or self.attention_kernel == "autoselected":
      if model_mode == common_types.MODEL_MODE_AUTOREGRESSIVE:
        raise ValueError(
            """Decode not supported with flash attention.
                            Use `dot_product` instead."""
        )
      return self.tpu_flash_attention(query, key, value, decoder_segment_ids), None, None
    elif self.attention_kernel == "cudnn_flash_te":
      if model_mode == common_types.MODEL_MODE_AUTOREGRESSIVE:
        raise ValueError(
            """Decode not supported with flash attention.
                           Use `dot_product` instead."""
        )
      return self.cudnn_flash_attention(query, key, value, decoder_segment_ids, model_mode), None, None
    else:
      raise ValueError(f"Unexpected attention kernel {self.attention_kernel=}.")

  def tpu_flash_attention(self, query: Array, key: Array, value: Array, decoder_segment_ids: Array | None) -> Array:
    """TPU Flash Attention."""
    # Transpose to ('batch', 'heads', 'length', 'kv')
    query = jnp.transpose(query, axes=(0, 2, 1, 3))
    key = jnp.transpose(key, axes=(0, 2, 1, 3))
    value = jnp.transpose(value, axes=(0, 2, 1, 3))

    if decoder_segment_ids is not None:
      decoder_segment_ids = splash_attention_kernel.SegmentIds(decoder_segment_ids, decoder_segment_ids)
    axis_names = nn.logical_to_mesh_axes(self.flash_axis_names)
    segment_axis_names = nn.logical_to_mesh_axes((BATCH, "activation_length_no_heads"))

    @functools.partial(
        shard_map,
        mesh=self.mesh,
        in_specs=(
            axis_names,
            axis_names,
            axis_names,
            segment_axis_names,
        ),
        out_specs=axis_names,
        check_rep=False,
    )
    def wrap_flash_attention(query, key, value, decoder_segment_ids):
      if decoder_segment_ids is not None:
        assert (
            query.shape[2] == decoder_segment_ids.q.shape[1]
        ), "Sharding along sequence dimension not allowed in tpu kernel attention"
      block_sizes = splash_attention_kernel.BlockSizes(
          block_q=min(512, query.shape[2]),
          block_kv_compute=min(512, key.shape[2]),
          block_kv=min(512, key.shape[2]),
          block_q_dkv=min(512, query.shape[2]),
          block_kv_dkv=min(512, key.shape[2]),
          block_kv_dkv_compute=min(512, query.shape[2]),
          block_q_dq=min(512, query.shape[2]),
          block_kv_dq=min(512, query.shape[2]),
      )

      masks = [splash_attention_mask.CausalMask(shape=(query.shape[2], query.shape[2])) for i in range(query.shape[1])]
      multi_head_mask = splash_attention_mask.MultiHeadMask(masks=masks)
      splash_kernel = splash_attention_kernel.make_splash_mha(
          mask=multi_head_mask, head_shards=1, q_seq_shards=1, block_sizes=block_sizes
      )

      return jax.vmap(splash_kernel)(query, key, value, segment_ids=decoder_segment_ids)

    devices_in_data_fsdp = self.mesh.shape["data"] * self.mesh.shape["fsdp"]
    assert (query.shape[0] / devices_in_data_fsdp).is_integer(), (
        "Batch dimension should be shardable among the devices in data and fsdp" " axis"
    )
    x = wrap_flash_attention(query, key, value, decoder_segment_ids)
    x = jnp.transpose(x, axes=(0, 2, 1, 3))
    return x

  def cudnn_flash_attention(
      self,
      query: Array,
      key: Array,
      value: Array,
      decoder_segment_ids: Array | None,
      model_mode: str = common_types.MODEL_MODE_TRAIN,
  ) -> Array:
    """CUDNN Flash Attention with Transformer Engine.
    1. Stable API, supports GQA
    2. Supports head_dim till 128; head_dim=256 support will be added soon
    """
    # These imports are only meant to work in a GPU build.
    from transformer_engine.jax.flax.transformer import DotProductAttention  # pytype: disable=import-error

    _, _, _, head_dim = query.shape  # pylint: disable=unused-variable

    # generate attn_mask
    attn_mask = self.generate_attention_mask(query, key, decoder_segment_ids, model_mode)

    dpa_layer = DotProductAttention(
        head_dim=head_dim,
        num_attention_heads=self.num_query_heads,
        num_gqa_groups=self.num_kv_heads,
        attn_mask_type="causal",  # 'causal' or 'padding'
        attn_bias_type="NO_BIAS",  # 'no_bias', 'pre_scale_bias' or 'post_scale_bias'
        attention_dropout=self.dropout_rate,
        dropout_rng_name="aqt",
        dtype=self.dtype,
        float32_logits=self.float32_logits,
        qkv_layout="BSHD_BSHD_BSHD",  # 'BS3HD', 'BSHD_BS2HD' or 'BSHD_BSHD_BSHD'
        scale_factor=1.0 / math.sqrt(head_dim),
        transpose_batch_sequence=False,
    )
    return dpa_layer(query, key, value, mask=attn_mask)

  def compute_local_attention(self, attn_weights: Array, value: Array) -> tuple[Array, Array, Array]:
    """Computes the attention of a local subset of the kv cache.
    Local attention results will need to be combined with any other local attentions and normalized
    Based on https://github.com/google-research/google-research/blob/master/scaling_transformer_inference_efficiency/attention.py

    Args:
        attn_weights (Array): Product of query and key
        value (Array): Current value
        aqt_rng (PRNGKey | None): Optional rng

    Returns:
        (local_out, local_max,): where
          local_out is local unnormalized output
          local_max is the local max of exponentials
          local_sum is the sum of exponentials for this chunk, divided by exp(local_max).
    """
    local_max = jnp.max(attn_weights, axis=-1, keepdims=True)
    local_exps = jnp.exp(attn_weights - local_max)
    local_sum = jnp.sum(local_exps, axis=-1, keepdims=True)

    local_sum = jnp.moveaxis(local_sum, -2, 1)
    local_max = jnp.moveaxis(local_max, -2, 1)

    local_max = jnp.reshape(local_max, (local_max.shape[0], local_max.shape[1], local_max.shape[2] * local_max.shape[3], 1))
    local_sum = jnp.reshape(local_sum, (local_sum.shape[0], local_sum.shape[1], local_sum.shape[2] * local_sum.shape[3], 1))

    local_out = self.wv_product(local_exps, value)
    return local_out, local_max, local_sum

  def apply_attention_dot(
      self,
      query: Array,
      key: Array,
      value: Array,
      decoder_segment_ids: Array | None,
      model_mode: str = common_types.MODEL_MODE_TRAIN,
  ):
    """Apply Attention."""
    # Casting qk_product and softmaxt computation for float32 for model stability.
    if self.float32_qk_product:
      query = query.astype(jnp.float32)
      key = key.astype(jnp.float32)

    attn_weights = self.qk_product(query, key)

    # Casting softmaxt computation for float32 for model stability.
    if self.float32_logits:
      attn_weights = attn_weights.astype(jnp.float32)
    attn_mask = self.generate_attention_mask(query, key, decoder_segment_ids, model_mode)
    if attn_mask is not None:
      attn_weights = apply_mask_to_logits(attn_weights, attn_mask)
    return self.compute_local_attention(attn_weights, value)

  def qk_product(self, query: Array, key: Array) -> Array:
    """Query-Key product.

    Args:
      query: Query projection, in shape of [b, t, n, d], where b: batch size, t:
        query length, n: number of heads, d: project dimension.
      key: Key projection in shape of [b, s, n_kv, d] for where s: key length, n_kv is
        kv heads (sometimes k). The number of group for query is n // n_kv (sometimes g).

    Returns:
      results in shape [b, n_kv, n // n_kv,  t, s].
    """
    b, t, n, d = query.shape
    n_kv = key.shape[-2]
    assert n_kv == self.num_kv_heads
    query = jnp.reshape(query, (b, t, n_kv, n // n_kv, d))
    result = jnp.einsum("btkgd,bskd->bkgts", query, key)
    return result  # (4, 8, 1, 1, 6)

  def wv_product(self, attn_weights: Array, value: Array) -> Array:
    """weighted value product.

    Args:
      attn_weights: Computed results of qk_einsum, in shape [batch_size, num_kv_heads, group_size, q_len, k_len].
      value: Value projection, in shape of [batch_size, v_len, num_kv_heads, kv_dim].

    Returns:
      result in shape [batch_size, q_len, num_kv_heads * group_size, kv_dim]
    """
    out = jnp.einsum("bkgts,bskd->btkgd", attn_weights, value)
    b, t, n_kv, g, d = out.shape
    result = jnp.reshape(out, (b, t, n_kv * g, d))
    return result

  def revert_kvlen_axis(self, kv):
    """Revert key/value length axis.

    Args:
      kv: in shape [b, ..., n, d, s].

    Returns:
      reshaped kv as [b, ..., s, n, d]
    """
    return jax.numpy.moveaxis(kv, (0, 1, 2, 3), (1, 2, 0, 3))

  def move_kvlen_axis(self, kv):
    """Move key/value length axis to the end.

    Args:
      kv: in shape [b, ..., s, n, d].

    Returns:
      reshaped kv as [b, ..., n, d, s]
    """
    return jax.numpy.moveaxis(kv, (0, 1, 2, 3), (2, 0, 1, 3))

  def cached_kv_shape(self, kv_shape):
    """Cached KV shape.

    The key and value have dimension [batch, length, num_heads, head_dim], but
    we cache them as [length, num_heads, batch, head_dim, ] for optimized read/write performance.

    Args:
      kv_shape: shape of key or value for caching, as [b, ..., s, n, d].

    Returns:
      Swapped kv_shape as [b, ..., n, d, s] for cache.
    """
    return (kv_shape[1], kv_shape[2], kv_shape[0], kv_shape[3])

  def _get_prefill_cache(self, batch, heads, kv_head_size, quantize_kvcache):
    dtype = jnp.int8 if quantize_kvcache else jnp.bfloat16

    kv_cache_layout = (
        "cache_sequence",
        "cache_heads",
        "cache_batch",
        "cache_kv",
    )
    cache_logical_shape = (batch, self.max_prefill_predict_length, heads, kv_head_size)
    cached_key = self.variable(
        "cache",
        "cached_prefill_key",
        nn.with_logical_partitioning(jnp.zeros, kv_cache_layout),
        self.cached_kv_shape(cache_logical_shape),
        dtype,
    )
    cached_value = self.variable(
        "cache",
        "cached_prefill_value",
        nn.with_logical_partitioning(jnp.zeros, kv_cache_layout),
        self.cached_kv_shape(cache_logical_shape),
        dtype,
    )
    cached_segment_id = self.variable(
        "cache",
        "cache_prefill_segment_id",
        nn.with_logical_partitioning(jnp.zeros, ("cache_batch", "cache_sequence")),
        (cache_logical_shape[0], self.max_prefill_predict_length),
        jnp.int32,
    )

    if self.quantize_kvcache:
      cache_logical_shape_scale = (batch, self.max_prefill_predict_length, heads, 1)
      cached_key_scale_var = self.variable(
          "cache",
          "cached_prefill_key_scale",
          nn.with_logical_partitioning(jnp.zeros, kv_cache_layout),
          self.cached_kv_shape(cache_logical_shape_scale),
          jnp.bfloat16,
      )
      cached_value_scale_var = self.variable(
          "cache",
          "cached_prefill_value_scale",
          nn.with_logical_partitioning(jnp.zeros, kv_cache_layout),
          self.cached_kv_shape(cache_logical_shape_scale),
          jnp.bfloat16,
      )
    else:
      cached_key_scale_var = None
      cached_value_scale_var = None

    key_vars = (cached_key, cached_key_scale_var)
    value_vars = (cached_value, cached_value_scale_var)
    return key_vars, value_vars, cached_segment_id

  def _get_ar_cache(self, batch, heads, kv_head_size, quantize_kvcache):
    dtype = jnp.int8 if quantize_kvcache else jnp.bfloat16
    cache_length = self.max_target_length - self.max_prefill_predict_length
    kv_cache_layout = (
        "cache_sequence",
        "cache_heads",
        "cache_batch",
        "cache_kv",
    )
    cache_logical_shape = (batch, cache_length, heads, kv_head_size)
    cached_key = self.variable(
        "cache",
        "cached_ar_key",
        nn.with_logical_partitioning(jnp.zeros, kv_cache_layout),
        self.cached_kv_shape(cache_logical_shape),
        dtype,
    )
    cached_value = self.variable(
        "cache",
        "cached_ar_value",
        nn.with_logical_partitioning(jnp.zeros, kv_cache_layout),
        self.cached_kv_shape(cache_logical_shape),
        dtype,
    )
    cached_segment_id = self.variable(
        "cache",
        "cache_ar_segment_id",
        nn.with_logical_partitioning(jnp.zeros, ("cache_batch", "cache_sequence")),
        (cache_logical_shape[0], cache_length),
        jnp.int32,
    )

    if self.quantize_kvcache:
      cache_logical_shape_scale = (batch, cache_length, heads, 1)
      cached_key_scale_var = self.variable(
          "cache",
          "cached_ar_key_scale",
          nn.with_logical_partitioning(jnp.zeros, kv_cache_layout),
          self.cached_kv_shape(cache_logical_shape_scale),
          jnp.bfloat16,
      )
      cached_value_scale_var = self.variable(
          "cache",
          "cached_ar_value_scale",
          nn.with_logical_partitioning(jnp.zeros, kv_cache_layout),
          self.cached_kv_shape(cache_logical_shape_scale),
          jnp.bfloat16,
      )
    else:
      cached_key_scale_var = None
      cached_value_scale_var = None

    cache_index = self.variable("cache", "cache_ar_index", nn.with_logical_partitioning(jnp.zeros, ()), (1,), jnp.int32)
    key_vars = (cached_key, cached_key_scale_var)
    value_vars = (cached_value, cached_value_scale_var)
    return key_vars, value_vars, cached_segment_id, cache_index

  def kv_cache_prefill(
      self,
      key: Array,
      value: Array,
      decoder_segment_ids: Array,
  ):
    """In prefill mode, we zero out the existing cache, run the computation and
    prepare the cache as necessary.

    Args:
      key: in shape [b, s, n, d].
      value: in shape [b, s, n, d].
      decoder_segment_ids: [b, s] -- marking segment ids for tokens

    Returns:
      key, value, decoder_segment_id.

    """
    batch, sequence, heads, kv_head_size = key.shape
    assert key.dtype == value.dtype, "Key and Value Dtypes should match."

    cached_prefill_key_var, cached_prefill_value_var, cached_prefill_segment_id = self._get_prefill_cache(
        batch, heads, kv_head_size, self.quantize_kvcache
    )
    self._get_ar_cache(batch, heads, kv_head_size, self.quantize_kvcache)  # initialize it now

    key_shaped_for_cache = self.move_kvlen_axis(key)
    value_shaped_for_cache = self.move_kvlen_axis(value)

    if self.quantize_kvcache:
      key_shaped_for_cache, key_scale = quantizations.quantize_kv(key_shaped_for_cache)
      value_shaped_for_cache, value_scale = quantizations.quantize_kv(value_shaped_for_cache)
      cached_prefill_key_var[1].value = key_scale
      cached_prefill_value_var[1].value = value_scale

    cached_prefill_key_var[0].value = key_shaped_for_cache
    cached_prefill_value_var[0].value = value_shaped_for_cache

    if decoder_segment_ids is not None:
      cached_prefill_segment_id.value = decoder_segment_ids

    return key, value, decoder_segment_ids

  def update_ar_key_value(
      self,
      one_token_key: Array,
      one_token_value: Array,
      cached_key_vars: tuple[nn.Variable, nn.Variable | None],
      cached_value_vars: tuple[nn.Variable, nn.Variable | None],
      one_hot_indices: Array,
  ) -> tuple[Array, Array]:
    """Adds a single token's results to the ar kv cache

    Args:
        one_token_key (Array): Key of one token to add to the cache
        one_token_value (Array): Value of one token to add to the cache
        cached_ar_key (tuple[nn.Variable, nn.Variable|None],): Cached keys to add new token key to, possibly with scale
        cached_ar_value (tuple[nn.Variable, nn.Variable|None],: Cached values to add new token value to, possible with scale
        one_hot_indices (Array): Location of the new token within the cache

    Returns:
        tuple[Array, Array]: Updated caches for key and value with new token info added
    """

    cached_key_var, cached_key_scale_var = cached_key_vars
    cached_value_var, cached_value_scale_var = cached_value_vars

    # In order to update the key, value caches with the current key and
    # value, we move the length axis to the back
    one_token_key = self.move_kvlen_axis(one_token_key)
    one_token_value = self.move_kvlen_axis(one_token_value)

    if self.quantize_kvcache:
      one_token_key, one_token_key_scale = quantizations.quantize_kv(one_token_key)
      one_token_value, one_token_value_scale = quantizations.quantize_kv(one_token_value)

    one_hot_indices = one_hot_indices.astype(int)

    ar_key = cached_key_var.value
    ar_key = jax.lax.dynamic_update_index_in_dim(ar_key, one_token_key, jnp.squeeze(one_hot_indices), 0)
    ar_key = nn.with_logical_constraint(
        ar_key,
        (
            "cache_sequence",
            "cache_heads",
            "cache_batch",
            "cache_kv",
        ),
    )
    cached_key_var.value = ar_key

    ar_value = cached_value_var.value
    ar_value = jax.lax.dynamic_update_index_in_dim(ar_value, one_token_value, jnp.squeeze(one_hot_indices), 0)
    ar_value = nn.with_logical_constraint(
        ar_value,
        (
            "cache_sequence",
            "cache_heads",
            "cache_batch",
            "cache_kv",
        ),
    )
    cached_value_var.value = ar_value

    if self.quantize_kvcache:
      ar_key_scale = jax.lax.dynamic_update_index_in_dim(
          cached_key_scale_var.value, one_token_key_scale, jnp.squeeze(one_hot_indices), 0
      )
      ar_value_scale = jax.lax.dynamic_update_index_in_dim(
          cached_value_scale_var.value, one_token_value_scale, jnp.squeeze(one_hot_indices), 0
      )
      cached_key_scale_var.value = ar_key_scale
      cached_value_scale_var.value = ar_value_scale

      ar_key = quantizations.unquantize_kv(cached_key_var.value, cached_key_scale_var.value, one_token_key.dtype)
      ar_value = quantizations.unquantize_kv(cached_value_var.value, cached_value_scale_var.value, one_token_value.dtype)

    # Move the keys and values back to their original shapes.
    return self.revert_kvlen_axis(ar_key), self.revert_kvlen_axis(ar_value)

  def prefill_cache_var_model_var(self, cache_var, target_dtype):
    if not self.quantize_kvcache:
      return self.revert_kvlen_axis(cache_var[0].value)
    else:
      raw_cache, quant_scale = cache_var
      raw_cache_unquantized = quantizations.unquantize_kv(raw_cache.value, quant_scale.value, target_dtype)
      return self.revert_kvlen_axis(raw_cache_unquantized)

  def kv_cache_autoregressive(
      self,
      key: Array,
      value: Array,
  ):
    """In autoregressive mode, we update the cache for this entry and
       then return the full cache.

    Args:
      key: in shape [b, 1, n, d].
      value: in shape [b, 1, n, d].
      decoder_segment_ids: [b, 1] -- marking segment ids for tokens

    Returns:
      tuple of (key, value, segment_id) for both prefill and ar cache,
    Raises:
      ValueError: when key/value shape is not [batch, 1, num_heads, heads_dim].
    """
    batch, sequence, heads, kv_head_size = key.shape
    if sequence != 1:
      raise ValueError(f"Sequence length should be 1 during autoregression, got {sequence=}")
    is_initialized = self.has_variable("cache", "cache_ar_index")
    if not is_initialized:
      raise ValueError("Error, we can't do autoregression if we haven't seeded the KV Cache.")

    cached_ar_key_var, cached_ar_value_var, cached_ar_segment_id, cache_ar_index = self._get_ar_cache(
        batch, heads, kv_head_size, self.quantize_kvcache
    )

    key = nn.with_logical_constraint(key, (BATCH, LENGTH, HEAD, D_KV))
    value = nn.with_logical_constraint(value, (BATCH, LENGTH, HEAD, D_KV))

    ar_key, ar_value = self.update_ar_key_value(key, value, cached_ar_key_var, cached_ar_value_var, cache_ar_index.value)
    active_indicator = jnp.zeros((batch, 1), dtype=jnp.int32) + common_types.DECODING_ACTIVE_SEQUENCE_INDICATOR
    cached_ar_segment_id.value = jax.lax.dynamic_update_index_in_dim(
        cached_ar_segment_id.value, active_indicator, jnp.squeeze(cache_ar_index.value), 1
    )
    cache_ar_index.value = jnp.mod(cache_ar_index.value + 1, self.max_target_length - self.max_prefill_predict_length)

    # Prep and return both prefill and ar caches
    cached_prefill_key_var, cached_prefill_value_var, cached_prefill_segment_id = self._get_prefill_cache(
        self.max_target_length, heads, kv_head_size, self.quantize_kvcache
    )

    cached_prefill = (
        self.prefill_cache_var_model_var(cached_prefill_key_var, key.dtype),
        self.prefill_cache_var_model_var(cached_prefill_value_var, value.dtype),
        cached_prefill_segment_id.value,
    )
    return cached_prefill, (ar_key, ar_value, cached_ar_segment_id.value)

  def kv_cache(self, key: Array, value: Array, decoder_segment_ids: Array, model_mode: str) -> tuple:
    """KV cache takes the current state and updates the state accordingly.

    The key and value have dimension [batch, length, num_heads, head_dim],
    but we cache them as [batch, num_heads, head_dim, length] as a TPU
    fusion optimization. This also enables the "scatter via one-hot
    broadcast" trick, which means we do a one-hot broadcast instead of a
    scatter/gather operations, resulting in a 3-4x speedup in practice.

    Args:
      key: in shape [b, s, n, d].
      value: in shape [b, s, n, d].
      model_mode: model mode controlling model

    Returns:
      two tuples of (k, v, decoder_segments) -- either can be Nones

    """
    if key.shape != value.shape:
      raise ValueError(f"Can't KV cache with mismatched shapes {key.shape=}, {value.shape=}")

    if model_mode == common_types.MODEL_MODE_TRAIN:
      return (key, value, decoder_segment_ids), None
    elif model_mode == common_types.MODEL_MODE_PREFILL:
      return self.kv_cache_prefill(key, value, decoder_segment_ids), None
    elif model_mode == common_types.MODEL_MODE_AUTOREGRESSIVE:
      return self.kv_cache_autoregressive(key, value)
    else:
      raise ValueError(f"Model Mode isn't supported! {model_mode=}")

  def normalize_attention(self, local_outs, local_maxes, local_sums):
    """Normalize across multiple localized attentions

    Args:
        local_outs (list): List of unnormalized outputs entries for each local attention
        local_maxes (list): List of max exponentials entries for each local attention
        local_sums (list): List of exponential sum entries for each local attention

    Returns:
        Array: Combined attention that has been normalized
    """
    # Based on https://github.com/google-research/google-research/blob/master/scaling_transformer_inference_efficiency/attention.py
    global_max = functools.reduce(jnp.maximum, local_maxes)
    global_sum = sum(
        [jnp.exp(local_max - global_max) * local_sum for (local_sum, local_max) in zip(local_sums, local_maxes)]
    )

    attn_out = 0
    for local_max, local_out in zip(local_maxes, local_outs):
      local_normalizer = jnp.exp(local_max - global_max) / global_sum
      attn_out += local_normalizer * local_out
    return attn_out

  @nn.compact
  def __call__(self, query, key, value, decoder_segment_ids, model_mode):
    prefill_kv_cache, ar_kv_cache = self.kv_cache(key, value, decoder_segment_ids, model_mode)

    prefill_unnormalized_output, prefill_exponentials_max, prefill_exponentials_sum = self.apply_attention(
        query=query,
        key=prefill_kv_cache[0],
        value=prefill_kv_cache[1],
        decoder_segment_ids=prefill_kv_cache[2],
        model_mode=model_mode,
    )

    # Return the "prefill" cache if it actually the combined prefill+ar kv cache
    if ar_kv_cache is None:
      if prefill_exponentials_sum is not None:
        return prefill_unnormalized_output / prefill_exponentials_sum
      return prefill_unnormalized_output

    ar_unnormalized_output, ar_exponentials_max, ar_exponentials_sum = self.apply_attention(
        query=query,
        key=ar_kv_cache[0],
        value=ar_kv_cache[1],
        decoder_segment_ids=ar_kv_cache[2],
        model_mode=model_mode,
    )

    unnormalized_outputs = [prefill_unnormalized_output, ar_unnormalized_output]
    exponentials_maxes = [prefill_exponentials_max, ar_exponentials_max]
    exponentials_sums = [prefill_exponentials_sum, ar_exponentials_sum]
    return self.normalize_attention(unnormalized_outputs, exponentials_maxes, exponentials_sums)


class Attention(nn.Module):
  """Generic Attention.

  Attributes:
    num_query_heads: number of query attention heads. Features (i.e. inputs_q.shape[-1])
      should be divisible by the number of heads.
    num_kv_heads: number of kv attention heads.
    head_dim: dimension of each head.
    mesh: Mesh, device mesh
    attention_kernel: str, guidance on if we should use an attention kernel
    dtype: the dtype of the computation.
    weight_dtype: the dtype of the weights.
    max_target_length: maximum target length
    max_prefill_predict_length: size of the maximum prefill
    dropout_rate: dropout rate
    kernel_init: initializer for the kernel of the Dense layers.
    float32_qk_product: bool, if True then compute logits via float32 qk_product to avoid
      numerical issues with bfloat16.
    float32_logits: bool, if True then cast logits to float32 before softmax to avoid
      numerical issues with bfloat16.
    quant: Quant, stores quantization parameters, defaults to None implying no quantization.
    quantize_kvcache: bool, quantize the kv cache.
  """

  config: Config
  num_query_heads: int
  num_kv_heads: int
  head_dim: int
  max_target_length: int
  mesh: Mesh
  attention_kernel: str
  dtype: DType = jnp.float32
  weight_dtype: DType = jnp.float32
  max_prefill_predict_length: int = -1
  dropout_rate: float = 0.0
  kernel_init: NdInitializer = nd_dense_init(1.0, "fan_in", "normal")
  float32_qk_product: bool = False  # computes logits in float32 for stability.
  float32_logits: bool = False  # cast logits in float32 for stability.
  quant: Optional[Quant] = None
  quantize_kvcache: bool = False

  query_axis_names: AxisNames = (BATCH, LENGTH, HEAD, D_KV)
  key_axis_names: AxisNames = (BATCH, LENGTH, HEAD, D_KV)
  value_axis_names: AxisNames = (BATCH, LENGTH, HEAD, D_KV)
  out_axis_names: AxisNames = (BATCH, LENGTH, HEAD, D_KV)

  def query_projection(self, inputs_q: Array) -> Array:
    """Query projection."""

    # NOTE: T5 does not explicitly rescale the attention logits by
    #       1/sqrt(depth_kq)!  This is folded into the initializers of the
    #       linear transformations, which is equivalent under Adafactor.
    depth_scaling = jnp.sqrt(self.head_dim).astype(self.dtype)

    def query_init(*args):
      # pylint: disable=no-value-for-parameter
      return self.kernel_init(*args) / depth_scaling

    query_proj = DenseGeneral(
        features=(self.num_query_heads, self.head_dim),
        axis=-1,
        kernel_init=query_init,
        kernel_axes=("embed", "heads", "kv"),
        dtype=self.dtype,
        weight_dtype=self.weight_dtype,
        name="query",
        quant=self.quant,
    )(inputs_q)
    return query_proj

  def kv_projection(self, inputs_kv: Array, proj_name: str) -> Array:
    """Projection for Key and Value.

    Args:
      inputs_kv: inputs_kv: key/values of shape `[batch, kv_length,
        num_kv_heads, kv_dim]`.
      proj_name: name of projection, `key` or `value`.

    Returns:
      Projection of key or value, in shape of `[batch, kv_length, head_dim]`.
    """
    if self.num_kv_heads == -1:
      raise ValueError("num_kv_heads is not defined.")

    if self.num_query_heads % self.num_kv_heads != 0:
      raise ValueError("Invalid num_kv_heads for GQA.")

    kv_proj = DenseGeneral(
        features=(self.num_kv_heads, self.head_dim),
        axis=-1,
        kernel_init=self.kernel_init,
        kernel_axes=("embed", "heads", "kv"),
        dtype=self.dtype,
        weight_dtype=self.weight_dtype,
        name=proj_name,
        quant=self.quant,
    )(inputs_kv)
    return kv_proj

  def qkv_projection(self, inputs: Array, proj_name: str):
    """Fused QKV projection"""

    qkv_proj = DenseGeneral(
        features=(3, self.num_query_heads, self.head_dim),
        axis=-1,
        kernel_init=self.kernel_init,
        kernel_axes=("embed", "qkv", "heads", "kv"),
        dtype=self.dtype,
        weight_dtype=self.weight_dtype,
        name=proj_name,
        quant=self.quant,
    )(inputs)
    qkv_proj = checkpoint_name(qkv_proj, "qkv_proj")
    query, key, value = qkv_proj[:, :, 0, ...], qkv_proj[:, :, 1, ...], qkv_proj[:, :, 2, ...]
    return query, key, value

  def out_projection(self, output_dim: int, out: Array) -> Array:
    out_proj = DenseGeneral(
        features=output_dim,
        axis=(-2, -1),
        kernel_init=self.kernel_init,
        kernel_axes=("heads", "kv", "embed"),
        dtype=self.dtype,
        weight_dtype=self.weight_dtype,
        name="out",
        quant=self.quant,
    )(out)
    return out_proj

  def key_rotary(self, key: Array, inputs_positions: Array):
    """Apply Rotary Embedding to key."""
<<<<<<< HEAD
    key = RotaryEmbedding(
      max_timescale=self.config.rope_base,
      embedding_dims=self.head_dim,
      name='key_rotary')(inputs=key, position=inputs_positions)
=======
    key = RotaryEmbedding(embedding_dims=self.head_dim, name="key_rotary")(inputs=key, position=inputs_positions)
>>>>>>> db31dd4b
    return key

  @nn.compact
  def __call__(
      self,
      inputs_q: Array,
      inputs_kv: Array,
      inputs_positions: Array,
      decoder_segment_ids: Array | None = None,
      *,
      model_mode: str = common_types.MODEL_MODE_TRAIN,
      deterministic: bool = False,
  ):
    """Applies Attention on the input data.

    Projects the inputs into multi-headed query, key, and value vectors,
    applies dot-product attention and project the results to an output vector.

    There are three modes: training, prefill and autoregression. During training, the KV cache
    is ignored. During prefill, the cache is filled. During autoregression the cache is used.

    In the cache initialization call, `inputs_q` has a shape [batch, length,
    q_features] and `inputs_kv`: [batch, length, kv_features]. During the
    incremental decoding stage, query, key and value all have the shape [batch,
    1, qkv_features] corresponding to a single step.

    Args:
      inputs_q: input queries of shape `[batch, q_length, q_features]`.
      inputs_kv: key/values of shape `[batch, kv_length, kv_features]`.
      model_mode: corresponding to train, prefill and decode.
      deterministic: Disables dropout if set to True.

    Returns:
      output of shape `[batch, length, q_features]`.
    """
    # apply projection.
    if self.config.fused_qkv:
      query, key, value = self.qkv_projection(inputs_q, proj_name="qkv_proj")
    else:
      query = self.query_projection(inputs_q)
      key = self.kv_projection(inputs_kv, proj_name="key")
      value = self.kv_projection(inputs_kv, proj_name="value")

    # apply ROPE
<<<<<<< HEAD
    query = RotaryEmbedding(
        max_timescale=self.config.rope_base,
        embedding_dims=self.head_dim, name='query_rotary'
    )(inputs=query, position=inputs_positions)
=======
    query = RotaryEmbedding(embedding_dims=self.head_dim, name="query_rotary")(inputs=query, position=inputs_positions)
>>>>>>> db31dd4b
    key = self.key_rotary(key, inputs_positions)

    # annotate with sharding constraint.
    query = nn.with_logical_constraint(query, self.query_axis_names)
    query = checkpoint_name(query, "query_proj")
    key = nn.with_logical_constraint(key, self.key_axis_names)
    key = checkpoint_name(key, "key_proj")
    value = nn.with_logical_constraint(value, self.value_axis_names)
    value = checkpoint_name(value, "value_proj")

    attention_op = AttentionOp(
        mesh=self.mesh,
        attention_kernel=self.attention_kernel,
        max_target_length=self.max_target_length,
        max_prefill_predict_length=self.max_prefill_predict_length,
        float32_qk_product=self.float32_qk_product,
        float32_logits=self.float32_logits,
        quant=self.quant,
        quantize_kvcache=self.quantize_kvcache,
        num_query_heads=self.num_query_heads,
        num_kv_heads=self.num_kv_heads,
        dropout_rate=self.dropout_rate,
        dtype=self.dtype,
    )

    out = attention_op(query, key, value, decoder_segment_ids, model_mode)

    out = nn.with_logical_constraint(out, self.out_axis_names)

    # apply output projection,  output dim is set to the input dim.
    out = self.out_projection(inputs_q.shape[-1], out)
    out = checkpoint_name(out, "out_proj")
    return out<|MERGE_RESOLUTION|>--- conflicted
+++ resolved
@@ -899,14 +899,10 @@
 
   def key_rotary(self, key: Array, inputs_positions: Array):
     """Apply Rotary Embedding to key."""
-<<<<<<< HEAD
     key = RotaryEmbedding(
       max_timescale=self.config.rope_base,
       embedding_dims=self.head_dim,
       name='key_rotary')(inputs=key, position=inputs_positions)
-=======
-    key = RotaryEmbedding(embedding_dims=self.head_dim, name="key_rotary")(inputs=key, position=inputs_positions)
->>>>>>> db31dd4b
     return key
 
   @nn.compact
@@ -951,14 +947,10 @@
       value = self.kv_projection(inputs_kv, proj_name="value")
 
     # apply ROPE
-<<<<<<< HEAD
     query = RotaryEmbedding(
         max_timescale=self.config.rope_base,
         embedding_dims=self.head_dim, name='query_rotary'
     )(inputs=query, position=inputs_positions)
-=======
-    query = RotaryEmbedding(embedding_dims=self.head_dim, name="query_rotary")(inputs=query, position=inputs_positions)
->>>>>>> db31dd4b
     key = self.key_rotary(key, inputs_positions)
 
     # annotate with sharding constraint.
