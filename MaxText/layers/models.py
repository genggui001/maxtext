--- conflicted
+++ resolved
@@ -311,15 +311,11 @@
     else:
       logits = linears.LMHeadGeneral(
           cfg.vocab_size,
-<<<<<<< HEAD
           dtype=cfg.dtype,
+          weight_dtype=cfg.weight_dtype,
           norm_head_weight=cfg.norm_head_weight, # for logit training stability
           norm_epsilon=cfg.normalization_layer_epsilon,
           logits_in_fp32=cfg.logits_dot_in_fp32, # for logit training stability
-=======
-          weight_dtype=cfg.weight_dtype,
-          dtype=jnp.float32 if cfg.logits_dot_in_fp32 else cfg.dtype,  # for logit training stability
->>>>>>> 5353a957
           kernel_axes=('embed', 'vocab'),
           name='logits_dense')(y) # We do not quantize the logits matmul.
     logits = nn.with_logical_constraint(
