"""
Copyright 2023 Google LLC

Licensed under the Apache License, Version 2.0 (the "License");
you may not use this file except in compliance with the License.
You may obtain a copy of the License at

     https://www.apache.org/licenses/LICENSE-2.0

Unless required by applicable law or agreed to in writing, software
distributed under the License is distributed on an "AS IS" BASIS,
WITHOUT WARRANTIES OR CONDITIONS OF ANY KIND, either express or implied.
See the License for the specific language governing permissions and
limitations under the License.
"""

"""Transformer model definition."""
# pylint: disable=arguments-differ
# pylint: disable=no-name-in-module

from flax import linen as nn
from jax.sharding import Mesh
import jax.numpy as jnp
# from jax.experimental.pallas.ops.tpu import flash_attention
from layers import attentions
from layers import embeddings
from layers import linears
from layers import normalizations
from layers import models
from layers import quantizations

import common_types
from typing import Optional

Array = common_types.Array
Config = common_types.Config
DType = common_types.DType
Mesh = common_types.Mesh
ScanIn = common_types.ScanIn

Embed = embeddings.Embed
Attention = attentions.Attention
RMSNorm = normalizations.RMSNorm
Quant = quantizations.AqtQuantization

# -----------------------------------------
# The Decoder Layer specific for Llama2
# -----------------------------------------


class LlamaDecoderLayer(nn.Module):
  """Transformer decoder layer that attends to the encoder."""

  config: models.Config
  mesh: Mesh
  quant: Optional[Quant] = None

  @nn.compact
  def __call__(
      self,
      inputs,
      decoder_segment_ids,
      decoder_positions,
      deterministic,
      model_mode,
  ):
    cfg = self.config
    mesh = self.mesh

    inputs = nn.with_logical_constraint(inputs, ("activation_batch", "activation_length", "activation_embed"))

    lnx_rms = models.RMSNorm(
        dtype=cfg.dtype,
        weight_dtype=cfg.weight_dtype,
        name="pre_self_attention_layer_norm",
        kernel_axes=("embed",),
        epsilon=cfg.normalization_layer_epsilon,
    )
    lnx = lnx_rms(inputs)
<<<<<<< HEAD
    lnx = linears._convert_to_activation_function(cfg.pre_attention_activation)(lnx)
    lnx = nn.with_logical_constraint(
        lnx, ('activation_batch', 'activation_length', 'activation_embed'))
=======

    lnx = nn.with_logical_constraint(lnx, ("activation_batch", "activation_length", "activation_embed"))
>>>>>>> db31dd4b

    # Self-attention block
    attention_layer = Attention(
        config=cfg,
        num_query_heads=cfg.num_query_heads,
        num_kv_heads=cfg.num_kv_heads,
        head_dim=cfg.head_dim,
        max_target_length=cfg.max_target_length,
        max_prefill_predict_length=cfg.max_prefill_predict_length,
        attention_kernel=cfg.attention,
        mesh=mesh,
        dtype=cfg.dtype,
        weight_dtype=cfg.weight_dtype,
        dropout_rate=cfg.dropout_rate,
        name="self_attention",
        quant=self.quant,
        quantize_kvcache=cfg.quantize_kvcache,
    )

    attention_lnx = attention_layer(
        lnx,
        lnx,
        decoder_positions,
        decoder_segment_ids=decoder_segment_ids,
        deterministic=deterministic,
        model_mode=model_mode,
    )

    attention_lnx = nn.with_logical_constraint(attention_lnx, ("activation_batch", "activation_length", "activation_embed"))
    intermediate_inputs = inputs + attention_lnx

    # Fully Connected
    hidden_states = models.RMSNorm(
        dtype=cfg.dtype,
        weight_dtype=cfg.weight_dtype,
        name="post_self_attention_layer_norm",
        kernel_axes=("embed",),
        epsilon=cfg.normalization_layer_epsilon,
<<<<<<< HEAD
        )(intermediate_inputs)
    hidden_states = linears._convert_to_activation_function(cfg.pre_mlp_activation)(hidden_states)
    hidden_states = nn.with_logical_constraint(
      hidden_states,
      ('activation_batch', 'activation_length', 'activation_embed')
      )
=======
    )(intermediate_inputs)
    hidden_states = nn.with_logical_constraint(hidden_states, ("activation_batch", "activation_length", "activation_embed"))
>>>>>>> db31dd4b

    # MLP block.
    mlp_lnx = linears.MlpBlock(
        intermediate_dim=cfg.mlp_dim,
        activations=cfg.mlp_activations,
        intermediate_dropout_rate=cfg.dropout_rate,
        dtype=cfg.dtype,
        weight_dtype=cfg.weight_dtype,
        name="mlp",
        config=cfg,
        quant=self.quant,
    )(hidden_states, deterministic=deterministic)
    mlp_lnx = nn.with_logical_constraint(mlp_lnx, ("activation_batch", "activation_length", "activation_embed"))

    layer_output = mlp_lnx + intermediate_inputs

    layer_output = nn.Dropout(rate=cfg.dropout_rate, broadcast_dims=(-2,))(layer_output, deterministic=deterministic)

    layer_output = nn.with_logical_constraint(
        layer_output,
        ("activation_batch", "activation_length", "activation_embed"),
    )

    if cfg.record_internal_nn_metrics:
      self.sow("intermediates", "activation_mean", jnp.mean(layer_output))
      self.sow("intermediates", "activation_stdev", jnp.std(layer_output))
      self.sow(
          "intermediates",
          "activation_fraction_zero",
          jnp.sum(layer_output == 0) / jnp.size(layer_output),
      )

    if cfg.scan_layers:
      return layer_output, None
    else:
      return layer_output<|MERGE_RESOLUTION|>--- conflicted
+++ resolved
@@ -77,14 +77,9 @@
         epsilon=cfg.normalization_layer_epsilon,
     )
     lnx = lnx_rms(inputs)
-<<<<<<< HEAD
     lnx = linears._convert_to_activation_function(cfg.pre_attention_activation)(lnx)
     lnx = nn.with_logical_constraint(
         lnx, ('activation_batch', 'activation_length', 'activation_embed'))
-=======
-
-    lnx = nn.with_logical_constraint(lnx, ("activation_batch", "activation_length", "activation_embed"))
->>>>>>> db31dd4b
 
     # Self-attention block
     attention_layer = Attention(
@@ -123,17 +118,12 @@
         name="post_self_attention_layer_norm",
         kernel_axes=("embed",),
         epsilon=cfg.normalization_layer_epsilon,
-<<<<<<< HEAD
         )(intermediate_inputs)
     hidden_states = linears._convert_to_activation_function(cfg.pre_mlp_activation)(hidden_states)
     hidden_states = nn.with_logical_constraint(
       hidden_states,
       ('activation_batch', 'activation_length', 'activation_embed')
       )
-=======
-    )(intermediate_inputs)
-    hidden_states = nn.with_logical_constraint(hidden_states, ("activation_batch", "activation_length", "activation_embed"))
->>>>>>> db31dd4b
 
     # MLP block.
     mlp_lnx = linears.MlpBlock(
