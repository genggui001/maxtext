"""
 Copyright 2023 Google LLC
 Licensed under the Apache License, Version 2.0 (the "License");
 you may not use this file except in compliance with the License.
 You may obtain a copy of the License at
      https://www.apache.org/licenses/LICENSE-2.0
 Unless required by applicable law or agreed to in writing, software
 distributed under the License is distributed on an "AS IS" BASIS,
 WITHOUT WARRANTIES OR CONDITIONS OF ANY KIND, either express or implied.
 See the License for the specific language governing permissions and
 limitations under the License.
 """

# pylint: disable=line-too-long
"""Convert weights from a paxml gpt3 model to a MaxText one.

Test cmd for gpt3-52k:
python MaxText/convert_gpt3_ckpt_from_paxml.py \
  --paxml-ckpt-path=gs://maxtext-gpt3/ckpt_test/paxml/checkpoints/checkpoint_00000000/state \
  --maxtext-model-name=gpt3-52k \
  --run-name=$RUN_NAME \
  --base-output-directory=$BASE_OUTPUT_DIR

True cmd for gpt3-175b:

The script is memory demanding, requires at least 250 GiB in cpu and cumulative TPU memory of all devices should be
  above ~4.2 TiB (175 billion param * 4 byte/param * 3 (model var and 2 opt momentums) * 2 copies in converting) 

python MaxText/convert_gpt3_ckpt_from_paxml.py \
  --paxml-ckpt-path=gs://mlperf-llm-public2/gpt3_spmd1x64x24_tpuv4-3072_v84_20221101/checkpoints/checkpoint_00004000 \
  --maxtext-model-name=gpt3-175b \
  --run-name=$RUN_NAME \
  --base-output-directory=$BASE_OUTPUT_DIR
"""
import max_utils
import optimizers
import pyconfig
import os
from jax import random
from jax.sharding import Mesh
from layers.models import Transformer
from layers import quantizations
import checkpointing

import numpy as np
import tensorstore as ts

import sys
import jax
import gc
import max_logging
from psutil import Process
from train import save_checkpoint
import argparse

def fmt_size(num_bytes: int) -> str:
  assert num_bytes > 0
  for unit in ["B", "KiB", "MiB", "GiB"]:
    if num_bytes < 1024.0:
      break
    num_bytes /= 1024.0
  return f"{num_bytes:.2f} {unit}"

def check_memory():
  """print out cpu/tpu memory."""
  cpu_bytes = Process().memory_info().rss
  max_logging.log(f"cpu memory: {fmt_size(cpu_bytes)}")
  for d in jax.local_devices():
    stats = d.memory_stats()
    used = stats['bytes_in_use']
    limit = stats['bytes_limit']
    max_logging.log(f"tpu memory: Using {fmt_size(used)} / {fmt_size(limit)} ({used/limit:%}) on {d}")


def convert(paxml_ckpt_path, maxtext_model_name, base_output_directory, run_name):
  """convert ckpt."""

  base_args = [
    '', 'MaxText/configs/base.yml',  # base arg
    'per_device_batch_size=1',
    'ici_fsdp_parallelism=-1', 'ici_tensor_parallelism=1',
    f'model_name={maxtext_model_name}',
    f'run_name={run_name}', f'base_output_directory={base_output_directory}',
    'checkpoint_period=1',
    'async_checkpointing=false',
  ]
  pyconfig.initialize(base_args)
  cfg = pyconfig.config
  init_rng, _ = random.split(random.PRNGKey(cfg.init_weights_seed), 2)
  devices_array = max_utils.create_device_mesh(cfg)
  mesh = Mesh(devices_array, cfg.mesh_axes)

<<<<<<< HEAD
  model = Transformer(config=cfg, mesh=mesh)
  tx, _ = optimizers.get_optimizer(cfg)
=======
  quant = quantizations.configure_quantization(cfg)
  model = Transformer(cfg, mesh, quant=quant)
  learning_rate_schedule = max_utils.create_learning_rate_schedule(cfg)
  tx = optimizers.get_optimizer(cfg, learning_rate_schedule)
>>>>>>> 5353a957

  checkpoint_manager = checkpointing.create_orbax_checkpoint_manager(
    cfg.checkpoint_dir,
    cfg.enable_checkpointing,
    cfg.async_checkpointing,
    cfg.checkpoint_period,
  )

  state, _, _ = max_utils.setup_training_state(model, None, tx, cfg, init_rng, mesh, checkpoint_manager)
  max_logging.log("start")
  check_memory()

  # maxtext keystr: (paxml keystr, transform_fn)
  keystr_map = {
    "['token_embedder']['embedding']": (".params.lm.softmax.logits_ffn.linear.w", lambda x: x.T),
    "['decoder']['position_embedder']['embedding']": (".params.lm.position_emb.emb_var", None),
    "['decoder']['layers']['pre_self_attention_norm']['scale']": (".params.lm.transformer.repeat.sub.x_layers_0.layer_norm.scale", lambda x: np.moveaxis(x, 0, cfg.param_scan_axis)),
    "['decoder']['layers']['pre_self_attention_norm']['bias']": (".params.lm.transformer.repeat.sub.x_layers_0.layer_norm.bias", lambda x: np.moveaxis(x, 0, cfg.param_scan_axis)),
    "['decoder']['layers']['self_attention']['query']['kernel']": (".params.lm.transformer.repeat.sub.x_layers_0.self_attention.combined_qkv.w", lambda x: np.moveaxis(x[:,0], 0, cfg.param_scan_axis)),
    "['decoder']['layers']['self_attention']['query']['bias']": (".params.lm.transformer.repeat.sub.x_layers_0.self_attention.combined_qkv.b", lambda x: np.moveaxis(x[:,0], 0, cfg.param_scan_axis)),
    "['decoder']['layers']['self_attention']['key']['kernel']": (".params.lm.transformer.repeat.sub.x_layers_0.self_attention.combined_qkv.w", lambda x: np.moveaxis(x[:,1], 0, cfg.param_scan_axis)),
    "['decoder']['layers']['self_attention']['key']['bias']": (".params.lm.transformer.repeat.sub.x_layers_0.self_attention.combined_qkv.b", lambda x: np.moveaxis(x[:,1], 0, cfg.param_scan_axis)),
    "['decoder']['layers']['self_attention']['value']['kernel']": (".params.lm.transformer.repeat.sub.x_layers_0.self_attention.combined_qkv.w", lambda x: np.moveaxis(x[:,2], 0, cfg.param_scan_axis)),
    "['decoder']['layers']['self_attention']['value']['bias']": (".params.lm.transformer.repeat.sub.x_layers_0.self_attention.combined_qkv.b", lambda x: np.moveaxis(x[:,2], 0, cfg.param_scan_axis)),
    "['decoder']['layers']['self_attention']['qkv_proj']['kernel']": (".params.lm.transformer.repeat.sub.x_layers_0.self_attention.combined_qkv.w", lambda x: np.moveaxis(x, [2, 0], [0, cfg.param_scan_axis])),
    "['decoder']['layers']['self_attention']['qkv_proj']['bias']": (".params.lm.transformer.repeat.sub.x_layers_0.self_attention.combined_qkv.b", lambda x: np.moveaxis(x, 0, cfg.param_scan_axis)),
    "['decoder']['layers']['self_attention']['out']['kernel']": (".params.lm.transformer.repeat.sub.x_layers_0.self_attention.post.w", lambda x: np.moveaxis(x, [0, 1], [cfg.param_scan_axis, -1])),
    "['decoder']['layers']['self_attention']['out']['bias']": (".params.lm.transformer.repeat.sub.x_layers_0.self_attention.post.b", lambda x: np.moveaxis(x, 0, cfg.param_scan_axis)),
    "['decoder']['layers']['mlp']['mlp_layer_norm']['scale']": (".params.lm.transformer.repeat.sub.x_layers_0.ff_layer.layer_norm.scale", lambda x: np.moveaxis(x, 0, cfg.param_scan_axis)),
    "['decoder']['layers']['mlp']['mlp_layer_norm']['bias']": (".params.lm.transformer.repeat.sub.x_layers_0.ff_layer.layer_norm.bias", lambda x: np.moveaxis(x, 0, cfg.param_scan_axis)),
    "['decoder']['layers']['mlp']['wi']['kernel']": (".params.lm.transformer.repeat.sub.x_layers_0.ff_layer.ffn_layer1.linear.w", lambda x: np.moveaxis(x, 0, cfg.param_scan_axis)),
    "['decoder']['layers']['mlp']['wi']['bias']": (".params.lm.transformer.repeat.sub.x_layers_0.ff_layer.ffn_layer1.bias.b", lambda x: np.moveaxis(x, 0, cfg.param_scan_axis)),
    "['decoder']['layers']['mlp']['wo']['kernel']": (".params.lm.transformer.repeat.sub.x_layers_0.ff_layer.ffn_layer2.linear.w", lambda x: np.moveaxis(x, 0, cfg.param_scan_axis)),
    "['decoder']['layers']['mlp']['wo']['bias']": (".params.lm.transformer.repeat.sub.x_layers_0.ff_layer.ffn_layer2.bias.b", lambda x: np.moveaxis(x, 0, cfg.param_scan_axis)),
    "['decoder']['decoder_norm']['scale']": (".params.lm.final_ln.scale", lambda x: x.T),
    "['decoder']['decoder_norm']['bias']": (".params.lm.final_ln.bias", None),
  }

  state_map = {
    ".step": ("step", None),
    ".opt_state.count": ("opt_states_0.no_prefix_0.count", None),
  }

  def get_layer_prefix(keystr_pax):
    # different path format between decoder_layer variable
    if "x_layers_0" in keystr_pax:
      # string format for all variables in scanned decoder layer
      prefix_pax_opt_state = f"p#{cfg.base_num_decoder_layers}#i-1_2"
    else:
      prefix_pax_opt_state = "no_prefix_2"
    return prefix_pax_opt_state

  for keystr_maxtext, (keystr_pax, transform_fn) in keystr_map.items():
    # model variable
    state_map[f".params{keystr_maxtext}"] = (f"mdl_vars{keystr_pax}", transform_fn)
    prefix_pax_opt_state = get_layer_prefix(keystr_pax)
    # first momentum in optimizer state
    state_map[f".opt_state.mu{keystr_maxtext}"] = (f"opt_states_0.{prefix_pax_opt_state}.m{keystr_pax}", transform_fn)
    # second momentum in optimizer state
    state_map[f".opt_state.nu{keystr_maxtext}"] = (f"opt_states_0.{prefix_pax_opt_state}.v{keystr_pax}", transform_fn)

  def verify_fn(key_path, _):
    keystr = jax.tree_util.keystr(key_path)
    assert keystr in state_map, f"{keystr} not found"

  jax.tree_util.tree_map_with_path(verify_fn, state)

  memory_metrics = {'max_cpu_bytes': 0}

  bucket_name, paxml_ckpt_prefix = paxml_ckpt_path[len("gs://"):].split('/', 1)

  def map_fn(key_path, value):
    key_path_str = jax.tree_util.keystr(key_path)
    file_path, transform_fn = state_map[key_path_str]
    full_path = os.path.join(paxml_ckpt_prefix, file_path)
    spec = {'driver': 'zarr', 'metadata_key': '.zarray', 'kvstore': {}}
    spec['kvstore'] = {
      'bucket': bucket_name,
      'driver': 'gcs',
      'path': full_path,
    }

    arr = ts.open(ts.Spec(spec), open=True).result().read().result()
    if transform_fn is not None:
      arr = transform_fn(arr)

    assert value.shape == arr.shape, f"{key_path}, {value.shape}, {arr.shape}"
    shape = value.shape
    sharding = value.sharding
    result = jax.make_array_from_single_device_arrays(
      shape,
      sharding,
      [jax.device_put(np.array(arr[index]), d)
      for d, index in sharding.addressable_devices_indices_map(shape).items()],
    )

    # log peak cpu memory
    cpu_bytes = Process().memory_info().rss
    memory_metrics["max_cpu_bytes"] = max(cpu_bytes, memory_metrics["max_cpu_bytes"])

    # collect cpu memory back asap
    arr = None
    del arr
    gc.collect()
    max_logging.log(f"{key_path_str} finished")
    check_memory()
    return result

  converted_state = jax.tree_util.tree_map_with_path(map_fn, state)
  max_logging.log("converted state finished")
  check_memory()

  if save_checkpoint(checkpoint_manager, converted_state.step, converted_state):
    max_logging.log(f"saved a checkpoint at step {converted_state.step}")
  # Upon preemption, exit when and only when all ongoing saves are complete.
  if checkpoint_manager.reached_preemption(converted_state.step):
    checkpoint_manager.wait_until_finished()
    sys.exit()

  max_logging.log(f"Peak cpu memory in a single process: {fmt_size(memory_metrics['max_cpu_bytes'])}")
  max_logging.log("checkpoint converted and saved successfully.")

if __name__ == "__main__":
  parser = argparse.ArgumentParser()
  parser.add_argument('--paxml-ckpt-path',
                      type=str,
                      default="gs://mlperf-llm-public2/gpt3_spmd1x64x24_tpuv4-3072_v84_20221101/checkpoints/checkpoint_00004000",
                      required=True)
  parser.add_argument('--maxtext-model-name', choices=['gpt3-175b', 'gpt3-52k'],  type=str, required=True)
  parser.add_argument('--base-output-directory', type=str, required=True)
  parser.add_argument('--run-name', type=str, required=True)

  args = parser.parse_args()
  if not args.paxml_ckpt_path.startswith("gs://"):
    raise ValueError("--paxml-ckpt-path should be a gcs path starting with gs://")

  convert(args.paxml_ckpt_path, args.maxtext_model_name, args.base_output_directory, args.run_name)<|MERGE_RESOLUTION|>--- conflicted
+++ resolved
@@ -90,15 +90,10 @@
   devices_array = max_utils.create_device_mesh(cfg)
   mesh = Mesh(devices_array, cfg.mesh_axes)
 
-<<<<<<< HEAD
-  model = Transformer(config=cfg, mesh=mesh)
-  tx, _ = optimizers.get_optimizer(cfg)
-=======
   quant = quantizations.configure_quantization(cfg)
   model = Transformer(cfg, mesh, quant=quant)
-  learning_rate_schedule = max_utils.create_learning_rate_schedule(cfg)
-  tx = optimizers.get_optimizer(cfg, learning_rate_schedule)
->>>>>>> 5353a957
+  # learning_rate_schedule = max_utils.create_learning_rate_schedule(cfg)
+  tx, _ = optimizers.get_optimizer(cfg)
 
   checkpoint_manager = checkpointing.create_orbax_checkpoint_manager(
     cfg.checkpoint_dir,
