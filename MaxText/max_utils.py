--- conflicted
+++ resolved
@@ -52,19 +52,12 @@
   bad_pytree = jax.tree_map(finder, pytree)
   return jax.tree_util.tree_flatten(bad_pytree)
 
-<<<<<<< HEAD
+
 def l2norm_pytree(x, dtype=None):
   """L2 norm of a pytree of arrays."""
   return jax.tree_util.tree_reduce(
       lambda x, y: x + jax.numpy.sum(jax.numpy.square(y), dtype=dtype), x, initializer=0.0
   ) ** 0.5
-=======
-
-def l2norm_pytree(x):
-  """L2 norm of a pytree of arrays."""
-  return jax.tree_util.tree_reduce(lambda x, y: x + jax.numpy.sum(jax.numpy.square(y)), x, initializer=0.0) ** 0.5
-
->>>>>>> db31dd4b
 
 def calculate_num_params_from_pytree(params):
   params_sizes = jax.tree_util.tree_map(jax.numpy.size, params)
@@ -347,12 +340,7 @@
   ici_parallelism = fill_unspecified_mesh_axes(ici_parallelism, num_devices_per_slice, "ICI")
 
   if multi_slice_env:
-<<<<<<< HEAD
-    print("use multi_slice_env")
-    dcn_parallelism = fill_unspecified_mesh_axes(dcn_parallelism, num_slices, 'DCN')
-=======
     dcn_parallelism = fill_unspecified_mesh_axes(dcn_parallelism, num_slices, "DCN")
->>>>>>> db31dd4b
     mesh = mesh_utils.create_hybrid_device_mesh(ici_parallelism, dcn_parallelism, devices)
   else:
     mesh = mesh_utils.create_device_mesh(ici_parallelism, devices)
@@ -478,15 +466,10 @@
 # Learning Rate Schedule
 # -----------------------------------------------------------------------------
 
-<<<<<<< HEAD
 def create_learning_rate_schedule(
   config, 
   step_reduction=1,
 ):
-=======
-
-def create_learning_rate_schedule(config):
->>>>>>> db31dd4b
   """Creates a warmup and cosine decay learning rate schedule:
   We take inspiration from Llama2's learning rate (LR) schedule, see https://arxiv.org/pdf/2307.09288.pdf section 2.2
   Learning rate schedule has either two or three parts:
@@ -515,7 +498,6 @@
   cos_steps = config.learning_rate_schedule_steps - warmup_steps
   constant_zero_steps = config.steps - config.learning_rate_schedule_steps
 
-<<<<<<< HEAD
   if step_reduction > 1:
     warmup_steps = math.ceil(warmup_steps / step_reduction)
     cos_steps = math.ceil(cos_steps / step_reduction)
@@ -530,22 +512,13 @@
       end_value=lr,
       transition_steps=warmup_steps
   )
-=======
-  warmup_schedule = optax.linear_schedule(init_value=0.0, end_value=lr, transition_steps=warmup_steps)
->>>>>>> db31dd4b
   cos_schedule = make_cos_schedule(lr, cos_final_lr, cos_steps)
   constant_schedule = optax.constant_schedule(0.0)
 
   pieces = [warmup_schedule, cos_schedule]
-<<<<<<< HEAD
   boundaries=[
    warmup_steps,
    warmup_steps + cos_steps,
-=======
-  boundaries = [
-      warmup_steps,
-      warmup_steps + cos_steps,
->>>>>>> db31dd4b
   ]
 
   if constant_zero_steps > 0:
