"""
Copyright 2023 Google LLC

Licensed under the Apache License, Version 2.0 (the "License");
you may not use this file except in compliance with the License.
You may obtain a copy of the License at

     https://www.apache.org/licenses/LICENSE-2.0

Unless required by applicable law or agreed to in writing, software
distributed under the License is distributed on an "AS IS" BASIS,
WITHOUT WARRANTIES OR CONDITIONS OF ANY KIND, either express or implied.
See the License for the specific language governing permissions and
limitations under the License.
"""

# pylint: disable=bare-except, consider-using-generator, ungrouped-imports
"""Utils that are only interesting to MaxText. """
from typing import NamedTuple, Any

import jax
import re
import chex

import optax
from optax._src import utils as optax_utils
from optax._src import linear_algebra as optax_linear_algebra
import jax.numpy as jnp
import numpy as np

from max_utils import create_learning_rate_schedule

def tree_path_to_string(path, sep=None):
  keys = []
  for key in path:
    if isinstance(key, jax.tree_util.SequenceKey):
      keys.append(str(key.idx))
    elif isinstance(key, jax.tree_util.DictKey):
      keys.append(str(key.key))
    elif isinstance(key, jax.tree_util.GetAttrKey):
      keys.append(str(key.name))
    elif isinstance(key, jax.tree_util.FlattenedIndexKey):
      keys.append(str(key.key))
    else:
      keys.append(str(key))
  if sep is None:
    return tuple(keys)
  return sep.join(keys)

def named_tree_map(f, tree, *rest, is_leaf=None, sep=None):
  """ An extended version of jax.tree_util.tree_map, where the mapped function
      f takes both the name (path) and the tree leaf as input.
  """
  return jax.tree_util.tree_map_with_path(
    lambda path, x, *r: f(tree_path_to_string(path, sep=sep), x, *r),
    tree, *rest,
    is_leaf=is_leaf
  )

def get_weight_decay_mask(exclusions):
  """ Return a weight decay mask function that computes the pytree masks
      according to the given exclusion rules.
  """
  def decay(name, p):
    for rule in exclusions:
      if re.search(rule, name) is not None:
        print((name, p.shape, p.dtype, "not use weight_decay"))
        return False
      
    print((name, p.shape, p.dtype, "use weight_decay"))
    return True

  def weight_decay_mask(params):
    return named_tree_map(decay, params, sep='/')
  
  return weight_decay_mask

def abs_sq(x):
  """Returns the squared norm of a (maybe complex) array.

  For real `x`, JAX generates the same HLO from this, `jnp.square(x)`, `x * x`,
  or `x**2`.

  Args:
    x: a (maybe complex) array.

  Returns:
    The squared norm of `x`.
  """
  if not isinstance(x, (np.ndarray, jnp.ndarray)):
    raise ValueError(f"`abs_sq` accepts only NDarrays, got: {x}.")
  return (x.conj() * x).real

def safe_root_mean_squares(x, min_rms, axis=None, keepdims=False):
  """Returns `maximum(sqrt(mean(abs_sq(x))), min_norm)` with correct grads.

  The gradients of `maximum(sqrt(mean(abs_sq(x))), min_norm)` at 0.0
  is `NaN`, because jax will evaluate both branches of the `jnp.maximum`. This
  function will instead return the correct gradient of 0.0 also in such setting.

  Args:
    x: jax array.
    min_rms: lower bound for the returned norm.

  Returns:
    The safe RMS of the input vector, accounting for correct gradient.
  """
  rms = jnp.sqrt(jnp.mean(abs_sq(x), axis=axis, keepdims=keepdims))
  x = jnp.where(rms <= min_rms, jnp.ones_like(x), x)
  return jnp.where(rms <= min_rms, min_rms, jnp.sqrt(jnp.mean(abs_sq(x), axis=axis, keepdims=keepdims)))

def norm_grad(max_norm: float) -> optax.GradientTransformation:
  """Clips updates using their global norm.

  References:
    [Pascanu et al, 2012](https://arxiv.org/abs/1211.5063)

  Args:
    max_norm: The maximum global norm for an update.

  Returns:
    A `GradientTransformation` object.
  """

  def init_fn(params):
    del params
    return optax.EmptyState()

  def update_fn(updates, state, params=None):
    del params
    def norm_fn(name, t):
      if (
        "layers" in name
      ):
        print((name, "use layers norm_grad"))
        sum_axis = [d for d in range(t.ndim) if d != 1]
        g_norm = jnp.sqrt(jnp.sum(abs_sq(t), axis=sum_axis, keepdims=True))
      else:
        print((name, "use base norm_grad"))
        g_norm = jnp.sqrt(jnp.sum(abs_sq(t)))

      return (t / g_norm) * max_norm

    updates = named_tree_map(norm_fn, updates, sep='/')
    return updates, state

  return optax.GradientTransformation(init_fn, update_fn)

def get_optimizer(config):
  """learning rate schedule"""
  learning_rate_schedule = create_learning_rate_schedule(
    config, 
    step_reduction=config.gradient_accumulation_steps,
  )

  if config.opt_type == "tiger":
    return tiger_adam_pax(
      learning_rate=learning_rate_schedule,
      tiger_beta=config.tiger_b,
      tiger_powerball_gamma=config.tiger_powerball_gamma,
      tiger_weight_decay=config.tiger_weight_decay,
      adam_learning_rate_fraction=config.adam_learning_rate_fraction,
      adam_b1=config.adam_b1,
      adam_b2=config.adam_b2,
      adam_eps=config.adam_eps,
      adam_eps_root=config.adam_eps_root,
      adam_weight_decay=config.adam_weight_decay,
      gradient_accumulation_steps=config.gradient_accumulation_steps,
      mu_dtype=jnp.float32,
    ), learning_rate_schedule

  if config.opt_type == "sgd":
    optimizer = [
      optax.identity(),
      optax.scale_by_learning_rate(learning_rate_schedule)
    ]
  elif config.opt_type == "adamw":
    # Create AdamW Optimizer following Llama2's training details, see https://arxiv.org/pdf/2307.09288.pdf section 2.2
<<<<<<< HEAD
    optimizer = [
      optax.scale_by_adam(
=======
    return optax.adamw(
        learning_rate_schedule,
>>>>>>> db31dd4b
        b1=config.adam_b1,
        b2=config.adam_b2,
        eps=config.adam_eps,
        eps_root=config.adam_eps_root,
<<<<<<< HEAD
        mu_dtype=jnp.float32,
        nesterov=False,
      ),
      optax.add_decayed_weights(
        weight_decay=config.adam_weight_decay, 
        mask=get_weight_decay_mask([
          "norm",
          "scale",
          "bias",
        ])
      ),
      optax.scale_by_learning_rate(learning_rate_schedule),
    ]
  elif config.opt_type == "lamb":
    optimizer = [
      optax.scale_by_adam(
        b1=config.adam_b1,
        b2=config.adam_b2,
        eps=config.adam_eps,
        eps_root=config.adam_eps_root,
        mu_dtype=jnp.float32,
        nesterov=False,
      ),
      optax.add_decayed_weights(
        weight_decay=config.adam_weight_decay, 
        mask=get_weight_decay_mask([
          "norm",
          "scale",
          "bias",
        ])
      ),
      scale_by_trust_ratio(),
      optax.scale_by_learning_rate(learning_rate_schedule),
    ]
  elif config.opt_type == "adam_pax":
    optimizer = [
      optax.identity(),
      adam_pax(
=======
        weight_decay=config.adam_weight_decay,
    )
  elif config.opt_type == "adam_pax":
    return adam_pax(
>>>>>>> db31dd4b
        learning_rate_schedule,
        beta1=config.adam_b1,
        beta2=config.adam_b2,
        epsilon=config.adam_eps,
        epsilon_root=config.adam_eps_root,
        weight_decay=config.adam_weight_decay,
<<<<<<< HEAD
      )
    ]
=======
    )
>>>>>>> db31dd4b
  else:
    raise ValueError(f"{config.opt_type=} is not a supported.")
  
  if config.gradient_clipping_threshold > 0:
    # gradient_clipping_threshold
    optimizer = [
      optax.clip_by_global_norm(config.gradient_clipping_threshold)
    ] + optimizer
  elif config.gradient_norm_threshold > 0:
    # gradient_clipping_threshold
    optimizer = [
      norm_grad(config.gradient_norm_threshold)
    ] + optimizer

  print("optimizer: ")
  for o in enumerate(optimizer):
    print(o)

  optimizer = optax.chain(*optimizer)
  
  # gradient_accumulation_steps
  if config.gradient_accumulation_steps > 1:
    optimizer = optax.MultiSteps(
        optimizer, config.gradient_accumulation_steps
    )

  return optimizer, learning_rate_schedule

def scale_by_trust_ratio(
    min_norm: float = 0.0,
    trust_coefficient: float = 1.,
    eps: float = 0.,
) -> optax.GradientTransformation:
  """Scale updates by `trust ratio`.

  References:
    [You et. al 2020](https://arxiv.org/abs/1904.00962)

  Args:
    min_norm: Minimum norm for params and gradient norms; by default is zero.
    trust_coefficient: A multiplier for the trust ratio.
    eps: Additive constant added to the denominator for numerical stability.

  Returns:
    A `GradientTransformation` object.
  """

  def init_fn(params):
    del params
    return optax.EmptyState()

  def update_fn(updates, state, params):
    def _name_scale_update(name, u, p):

      # Clip norms to minimum value, by default no clipping.
      if (
        "norm" in name
        or "scale" in name
        or "bias" in name
      ):
        print((name, p.shape, p.dtype, "use 0.5 scale"))
        safe_trust_ratio = 0.5
      elif (
        "layers" in name
      ):
        mean_axis = [d for d in range(p.ndim) if d != 1]
        print((name, p.shape, p.dtype, f"use layers scale at axis={mean_axis}"))

        param_norm = safe_root_mean_squares(p, min_rms=min_norm, axis=mean_axis, keepdims=True)
        update_norm = safe_root_mean_squares(u, min_rms=min_norm, axis=mean_axis, keepdims=True)

        safe_trust_ratio = jnp.where(
          jnp.logical_or(param_norm == 0., update_norm == 0.), 
          jnp.array(1.0, dtype=p.dtype), 
          trust_coefficient * param_norm / (update_norm + eps)
        )
      else:
        print((name, p.shape, p.dtype, "use base scale"))
        param_norm = safe_root_mean_squares(p, min_rms=min_norm)
        update_norm = safe_root_mean_squares(u, min_rms=min_norm)

        safe_trust_ratio = jnp.where(
          jnp.logical_or(param_norm == 0., update_norm == 0.), 
          jnp.array(1.0, dtype=p.dtype), 
          trust_coefficient * param_norm / (update_norm + eps)
        )
      return u * safe_trust_ratio

    updates = named_tree_map(_name_scale_update, updates, params, sep='/')
    return updates, state

  return optax.GradientTransformation(init_fn, update_fn)


def tiger_adam_pax(
  learning_rate: optax.Schedule,
  tiger_beta: float,
  tiger_powerball_gamma: float = 0.5,
  tiger_weight_decay: float = 1e-3,
  adam_learning_rate_fraction: float = 10.0,
  adam_b1: float = 0.9,
  adam_b2: float = 0.95,
  adam_eps: float = 1.e-8,
  adam_eps_root: float = 0.,
  adam_weight_decay: float = 0.1,
  mu_dtype = None,
  gradient_accumulation_steps: int = 1,
):
  # tiger
  tiger_optimizer = tiger_pax(
    learning_rate=learning_rate,
    beta=tiger_beta,
    powerball_gamma=tiger_powerball_gamma,
    mu_dtype=mu_dtype,
    weight_decay=tiger_weight_decay,
    gradient_accumulation_steps=gradient_accumulation_steps,
  )

  # adam
  def adam_learning_rate(step):
    return learning_rate(step) * adam_learning_rate_fraction

  adam_optimizer = optax.chain(
    optax.scale_by_adam(
      b1=adam_b1,
      b2=adam_b2,
      eps=adam_eps,
      eps_root=adam_eps_root,
      mu_dtype=None,
      nesterov=False,
    ),
    optax.add_decayed_weights(
      weight_decay=adam_weight_decay, 
      mask=get_weight_decay_mask([
        "norm",
        "scale",
        "bias",
      ])
    ),
    scale_by_trust_ratio(),
    optax.scale_by_learning_rate(adam_learning_rate),
  )

  if gradient_accumulation_steps > 1:
    adam_optimizer = optax.MultiSteps(
        adam_optimizer, gradient_accumulation_steps
    )

  # 融合召唤
  def is_emb(name):
    if (
      "embedding" in name
      or "logits_dense" in name
    ):
      return True
    
    return False

  def mixed_init_fn(params):
    emb_params = named_tree_map(lambda n, p: p if is_emb(n) else None, params, sep='/')
    trunk_params = named_tree_map(lambda n, p: None if is_emb(n) else p, params, sep='/')
    return (
      adam_optimizer.init(emb_params), 
      tiger_optimizer.init(trunk_params), 
    )

  def mixed_update_fn(
    updates, 
    state, 
    params,
  ):
    emb_updates = named_tree_map(lambda n, u: u if is_emb(n) else None, updates, sep='/')
    trunk_updates = named_tree_map(lambda n, u: None if is_emb(n) else u, updates, sep='/')

    emb_params = named_tree_map(lambda n, p: p if is_emb(n) else None, params, sep='/')
    trunk_params = named_tree_map(lambda n, p: None if is_emb(n) else p, params, sep='/')

    emb_state, trunk_state = state

    # use update
    emb_updates, emb_new_state = adam_optimizer.update(emb_updates, emb_state, emb_params)
    trunk_updates, trunk_new_state = tiger_optimizer.update(trunk_updates, trunk_state, trunk_params)

    # mixed update
    updates = named_tree_map(lambda n, u, eu, tu: eu if is_emb(n) else tu, updates, emb_updates, trunk_updates, sep='/')

    return updates, (
      emb_new_state, 
      trunk_new_state, 
    )

  return optax.GradientTransformation(mixed_init_fn, mixed_update_fn)


class TigerState(NamedTuple):
  """State for the Lion algorithm."""
  count: chex.Array  # shape=(), dtype=jnp.int32.
  mini_step: chex.Array  # shape=(), dtype=jnp.int32.
  mu: optax.Updates

def tiger_pax(
  learning_rate: optax.Schedule,
  beta: float,
  powerball_gamma: float = 0.5,
  mu_dtype = None,
  weight_decay: float = 1e-3,
  gradient_accumulation_steps: int = 1,
):
  mu_dtype = optax_utils.canonicalize_dtype(mu_dtype)

  def base_init_fn(params):
    mu = jax.tree_util.tree_map(  # moment
        lambda t: jnp.zeros_like(t, dtype=mu_dtype), params)
    return TigerState(
      count=jnp.zeros([], jnp.int32), 
      mini_step=jnp.zeros([], dtype=jnp.int32),
      mu=mu
    )

  def base_update_fn(
    updates, 
    state: TigerState, 
    params=None,
  ):
    beta1 = jnp.where(state.mini_step == 0, beta, jnp.ones_like(beta))
    beta2 = (1 - beta) / gradient_accumulation_steps
    new_mu = jax.tree_util.tree_map(
      lambda g, t: beta1 * t + beta2 * g, 
      updates, state.mu
    )
    new_mu = optax_utils.cast_tree(new_mu, mu_dtype)

    def _do_update(mu, params, count):
      step_size = -learning_rate(count)

      def _name_update(name, m, p):
        # base update
        # u = jnp.sign(m)
        u = jnp.sign(m) * (jnp.abs(m) ** powerball_gamma)
        # decayed_weights
        if (
          "norm" in name
          or "scale" in name
          or "bias" in name
        ):
          u = u
          print((name, p.shape, p.dtype, "not use weight decay in tiger"))
        else:
          u = u + weight_decay * p
          print((name, p.shape, p.dtype, "use weight decay in tiger"))

        # scale
        if (
          "norm" in name
          or "scale" in name
          or "bias" in name
        ):
          print((name, p.shape, p.dtype, "use 0.5 scale"))
          scale = 0.5
        elif (
          "layers" in name
        ):
          mean_axis = [d for d in range(p.ndim) if d != 1]
          print((name, p.shape, p.dtype, f"use layers scale at axis={mean_axis}"))

          p_norm = safe_root_mean_squares(p, min_rms=0., axis=mean_axis, keepdims=True)
          u_norm = safe_root_mean_squares(u, min_rms=0., axis=mean_axis, keepdims=True)

          scale = jnp.where(jnp.logical_or(p_norm == 0., u_norm == 0.), jnp.array(1.0, dtype=p.dtype), p_norm / u_norm)
        else:
          print((name, p.shape, p.dtype, "use base scale"))
          p_norm = safe_root_mean_squares(p, min_rms=0.)
          u_norm = safe_root_mean_squares(u, min_rms=0.)
          
          scale = jnp.where(jnp.logical_or(p_norm == 0., u_norm == 0.), jnp.array(1.0, dtype=p.dtype), p_norm / u_norm)

        return jnp.array(step_size, dtype=u.dtype) * scale * u

      return named_tree_map(_name_update, mu, params, sep='/'), optax.safe_int32_increment(count)

    def _skip_update(mu, params, count):
      del params
      return jax.tree_util.tree_map(lambda t: jnp.zeros_like(t), mu), count
    
    updates_new, count_new = jax.lax.cond(
      state.mini_step == (gradient_accumulation_steps - 1), _do_update, _skip_update, *(new_mu, params, state.count)
    )
    mini_step_new = optax.safe_int32_increment(state.mini_step) % gradient_accumulation_steps

    return updates_new, TigerState(
      count=count_new, 
      mini_step=mini_step_new,
      mu=new_mu,
    )

  return optax.GradientTransformation(base_init_fn, base_update_fn)
  


def adam_pax(
    learning_rate_fn: optax.Schedule,
    beta1: float,
    beta2: float,
    epsilon: float,
    epsilon_root: float,
    weight_decay: float,
) -> optax.GradientTransformation:
  """Standard Adam optimizer that supports weight decay.

  Follows the implementation in pax/praxis sharded_adam
  https://github.com/google/praxis/blob/545e00ab126b823265d70c715950d39333484f38/praxis/optimizers.py#L621

  Args:
    learning_rate_fn: a callable that given the current training step, returns
      the learning rate to apply.
    beta1: decay rate to track the first moment.
    beta2: decay rate to track the second moment.
    epsilon: Small constant applied to the denominator outside of the square
      root to avoid dividing by zero when rescaling.
    epsilon_root: Small constant applied to the denominator inside of the square
      root to avoid dividing by zero when rescaling.
    weight_decay: If > 0, weight decay to apply.

  Returns:
    A `optax.GradientTransformation`.
  """

  def init_fn(params):
    mu = jax.tree_util.tree_map(jnp.zeros_like, params)  # First moment
    nu = jax.tree_util.tree_map(jnp.zeros_like, params)  # Second moment
    return optax.ScaleByAdamState(count=jnp.zeros([], jnp.int32), mu=mu, nu=nu)

  def bias_corrected_decay(step: jnp.int32, decay: float):
    """Incorporates bias correction into decay.

    Please see section 7.1 in https://arxiv.org/pdf/1804.04235.pdf for the
    derivation of the formulas below. With bias-corrected decay, we can simply
    do

    m_{t} = decay1 * m_{t-1} + (1 - decay1) * g
    v_{t} = decay2 * v_{t-1} + (1 - decay2) * g ^ 2

    without further bias correction.

    Args:
      step: current step, 0-based.
      decay: the raw decay. As t -> infinity, bias corrected decay converges to
        this value.

    Returns:
      Bias corrected decay.
    """
    t = step.astype(jnp.float32) + 1.0
    return decay * (1.0 - jnp.power(decay, t - 1.0)) / (1.0 - jnp.power(decay, t))

  def update_fn(updates, state, params=None):
    # Sanitize updates just in case.
    if weight_decay > 0:
      assert params is not None
    count = state.count

    class _slot_opt_state:

      def __init__(self, mu, nu):
        self.mu = mu
        self.nu = nu

    def _update_momentum(update, mu, nu):
      # The conversion to the data type of the update ensures that bfloat16 remains
      # bfloat16 in the optimizer state. This conversion has to be done after
      # `bias_corrected_dacay` is calculated as calculating `jnp.power(decay, t)` in low
      # precision can result in it being rounded to 1 and subsequently a
      # "division by zero" error.
      beta1_decay = bias_corrected_decay(count, beta1).astype(update)
      beta2_decay = bias_corrected_decay(count, beta2).astype(update)
      mu = (1.0 - beta1_decay) * update + beta1_decay * mu
      nu = (1.0 - beta2_decay) * (update**2) + beta2_decay * nu
      return _slot_opt_state(mu=mu, nu=nu)

    updated_moments = jax.tree_map(_update_momentum, updates, state.mu, state.nu)

    mu = jax.tree_map(lambda x: x.mu, updated_moments)
    nu = jax.tree_map(lambda x: x.nu, updated_moments)

    updates = jax.tree_map(lambda mu, nu: mu / (jnp.sqrt(nu + epsilon_root) + epsilon), mu, nu)

    if weight_decay > 0:
      updates = jax.tree_map(lambda x, v: x + weight_decay * v, updates, params)

    step_size = -1.0 * learning_rate_fn(count)
    # Finally, fold in step size.
    updates = jax.tree_map(lambda x: step_size * x, updates)

    updated_states = optax.ScaleByAdamState(count=count + 1, mu=mu, nu=nu)
    return updates, updated_states

  return optax.GradientTransformation(init_fn, update_fn)<|MERGE_RESOLUTION|>--- conflicted
+++ resolved
@@ -176,18 +176,12 @@
     ]
   elif config.opt_type == "adamw":
     # Create AdamW Optimizer following Llama2's training details, see https://arxiv.org/pdf/2307.09288.pdf section 2.2
-<<<<<<< HEAD
     optimizer = [
       optax.scale_by_adam(
-=======
-    return optax.adamw(
-        learning_rate_schedule,
->>>>>>> db31dd4b
         b1=config.adam_b1,
         b2=config.adam_b2,
         eps=config.adam_eps,
         eps_root=config.adam_eps_root,
-<<<<<<< HEAD
         mu_dtype=jnp.float32,
         nesterov=False,
       ),
@@ -226,24 +220,14 @@
     optimizer = [
       optax.identity(),
       adam_pax(
-=======
-        weight_decay=config.adam_weight_decay,
-    )
-  elif config.opt_type == "adam_pax":
-    return adam_pax(
->>>>>>> db31dd4b
         learning_rate_schedule,
         beta1=config.adam_b1,
         beta2=config.adam_b2,
         epsilon=config.adam_eps,
         epsilon_root=config.adam_eps_root,
         weight_decay=config.adam_weight_decay,
-<<<<<<< HEAD
       )
     ]
-=======
-    )
->>>>>>> db31dd4b
   else:
     raise ValueError(f"{config.opt_type=} is not a supported.")
   
