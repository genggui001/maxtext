--- conflicted
+++ resolved
@@ -36,15 +36,18 @@
   sp_tokenizer = tokenizer.load_tokenizer(tokenizer_path=tokenizer_path, add_bos=add_bos, add_eos=add_eos)
   return sp_tokenizer
 
-<<<<<<< HEAD
-def make_gg_mlperf_train_iterator_and_tokenizer(config, mesh, add_bos, add_eos):
+def make_gg_mlperf_train_iterator_and_tokenizer(config, mesh, add_bos, add_eos, process_indices):
   """ Make train iterator and tokenizer for customized C4 dataset for mlperf gpt3 training."""
   train_ds, eval_ds = _tfds_data_processing_gg_mlperf.get_datasets(
     config=config,
+    dataloading_host_index=process_indices.index(jax.process_index()),
+    dataloading_host_count=len(process_indices),
   )
   sp_tokenizer = get_tokenizer(config.tokenizer_path, add_bos, add_eos)
   train_iter, eval_iter = _tfds_data_processing_gg_mlperf.preprocess_dataset(
     config=config,
+    dataloading_host_index=process_indices.index(jax.process_index()),
+    dataloading_host_count=len(process_indices),
     global_mesh=mesh,
     train_ds=train_ds, 
     eval_ds=eval_ds, 
@@ -55,13 +58,9 @@
   )
   return train_iter, eval_iter, sp_tokenizer
 
-def make_c4_mlperf_train_iterator_and_tokenizer(config, mesh, add_bos, add_eos):
-  """ Make train iterator and tokenizer for customized C4 dataset for mlperf gpt3 training."""
-=======
 
 def make_c4_mlperf_train_iterator_and_tokenizer(config, mesh, add_bos, add_eos, process_indices):
   """Make train iterator and tokenizer for customized C4 dataset for mlperf gpt3 training."""
->>>>>>> db31dd4b
   train_ds, eval_ds = _tfds_data_processing_c4_mlperf.get_datasets(
       config=config,
       dataloading_host_index=process_indices.index(jax.process_index()),
@@ -115,30 +114,8 @@
   )
   return train_iter, None, sp_tokenizer
 
-<<<<<<< HEAD
-# def make_gg_grain_train_iterator_and_tokenizer(config, mesh, add_bos, add_eos):
-#   """ Make train iterator and tokenizer for C4 dataset"""
-#   train_ds, eval_ds = _grain_data_processing_gg.get_datasets(
-#     config=config
-#   )
-#   sp_tokenizer = get_tokenizer(config.tokenizer_path, add_bos, add_eos)
-#   train_iter, eval_iter, _ = _grain_data_processing_gg.preprocess_dataset(
-#     config,
-#     mesh,
-#     train_ds, eval_ds,
-#     vocab_path=config.tokenizer_path,
-#     data_shuffle_seed = config.data_shuffle_seed,
-#     add_bos = add_bos,
-#     add_eos = add_eos
-#   )
-#   return train_iter, eval_iter, sp_tokenizer
-
-
-class SyntheticDataIterator():
-=======
 
 class SyntheticDataIterator:
->>>>>>> db31dd4b
   """Creates a synthetic data iterator for performance testing work"""
 
   def __init__(self, config, mesh):
@@ -240,6 +217,8 @@
       return make_c4_mlperf_train_iterator_and_tokenizer(
           config, mesh, add_bos=False, add_eos=False, process_indices=process_indices
       )
+    elif config.dataset_type == "gg_mlperf":
+      return make_gg_mlperf_train_iterator_and_tokenizer(config, mesh, add_bos, add_eos, process_indices)
   else:
     return BadSyntheticDataIterator(config, mesh), None, get_tokenizer(config.tokenizer_path, add_bos, add_eos)
 
@@ -247,22 +226,8 @@
 def create_data_iterator_with_tokenizer(config, mesh, add_bos=True, add_eos=True):
   if config.dataset_type == "synthetic":
     return SyntheticDataIterator(config, mesh), None, get_tokenizer(config.tokenizer_path, add_bos, add_eos)
-<<<<<<< HEAD
-  elif config.dataset_type == "c4":
-    return make_c4_train_iterator_and_tokenizer(config, mesh, add_bos, add_eos)
-  elif config.dataset_type == "c4-array_record":
-    return make_grain_train_iterator_and_tokenizer(config, mesh, add_bos, add_eos)
-  elif config.dataset_type == "c4_mlperf":
-    print("Overwrite both add_bos and add_eos to False")
-    return make_c4_mlperf_train_iterator_and_tokenizer(config, mesh, add_bos=False, add_eos=False)
-  elif config.dataset_type == "gg_mlperf":
-    return make_gg_mlperf_train_iterator_and_tokenizer(config, mesh, add_bos, add_eos)
-  # elif config.dataset_type == "gg_array_record":
-  #   return make_gg_grain_train_iterator_and_tokenizer(config, mesh, add_bos, add_eos)
-=======
-  elif config.dataset_type in ("c4", "c4-array_record", "c4_mlperf"):
+  elif config.dataset_type in ("c4", "c4-array_record", "c4_mlperf", "gg_mlperf"):
     return make_mixed_train_iterator_and_tokenizer(config, mesh, add_bos, add_eos)
->>>>>>> db31dd4b
   else:
     assert False, "dataset type not implemented"
 
