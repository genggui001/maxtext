--- conflicted
+++ resolved
@@ -34,13 +34,9 @@
     enable_checkpointing: bool,
     use_async: bool,
     save_interval_steps: int,
-<<<<<<< HEAD
     save_best: bool = False,
     max_to_keep: int = None,
     dataset_type: Optional[str] = 'c4'
-=======
-    dataset_type: Optional[str] = "c4",
->>>>>>> db31dd4b
 ):
   """Returns specified Orbax (async or not) CheckpointManager or None if checkpointing is disabled."""
   if not enable_checkpointing:
