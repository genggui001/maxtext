--- conflicted
+++ resolved
@@ -155,15 +155,6 @@
 def save_checkpoint(checkpoint_manager, step, state, dataset_type='c4', data_iterator=None, metrics=None):
   """Wrapper for saving checkpoint"""
   if dataset_type == 'c4-array_record':
-<<<<<<< HEAD
-    return checkpoint_manager.save(step, args=orbax.checkpoint.args.Composite(
-                                                    default=orbax.checkpoint.args.StandardSave(state),
-                                                    iter=grain.PyGrainCheckpointSave(data_iterator.local_iterator)
-                                                    ), metrics=metrics)
-  else:
-    return checkpoint_manager.save(step, args=orbax.checkpoint.args.Composite(
-                                                    default=orbax.checkpoint.args.StandardSave(state)), metrics=metrics)
-=======
     return checkpoint_manager.save(
       step,
       args=orbax.checkpoint.args.Composite(
@@ -178,7 +169,6 @@
         items=orbax.checkpoint.args.PyTreeSave(item=state)
         ))
 
->>>>>>> 5353a957
 # -----------------------------------------------------------------------------
 # Top-level Functions
 # -----------------------------------------------------------------------------
