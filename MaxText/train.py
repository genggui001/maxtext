"""
Copyright 2023 Google LLC

Licensed under the Apache License, Version 2.0 (the "License");
you may not use this file except in compliance with the License.
You may obtain a copy of the License at

     https://www.apache.org/licenses/LICENSE-2.0

Unless required by applicable law or agreed to in writing, software
distributed under the License is distributed on an "AS IS" BASIS,
WITHOUT WARRANTIES OR CONDITIONS OF ANY KIND, either express or implied.
See the License for the specific language governing permissions and
limitations under the License.
"""

# pylint: disable=g-bad-todo, abstract-method, consider-using-with, ungrouped-imports
"""Training loop and Decoding of the model."""

# Calling jax.device_count here prevents a "TPU platform already registered" error.
# See github.com/google/maxtext/issues/20 for more

import datetime
import os
import sys
import functools

from typing import Sequence
from absl import app
from flax import linen as nn
from flax.linen import partitioning as nn_partitioning
import grain.python as grain
import jax
import numpy as np
import optax
import orbax.checkpoint

import checkpointing
import max_utils
import maxtext_utils
import max_logging
import optimizers
import pyconfig
# pylint: disable-next=unused-import
import register_jax_proxy_backend
from vertex_tensorboard import VertexTensorboardManager

from input_pipeline.input_pipeline_interface import create_data_iterator_with_tokenizer
from layers import models

import jax.numpy as jnp
from jax import random
from jax.sharding import Mesh
from jax.experimental import checkify

from cloud_tpu_diagnostics import diagnostic
from cloud_tpu_diagnostics.configuration import debug_configuration
from cloud_tpu_diagnostics.configuration import diagnostic_configuration
from cloud_tpu_diagnostics.configuration import stack_trace_configuration

from layers import quantizations

from ml_goodput_measurement import goodput

Transformer = models.Transformer
EPS = 1e-8


def validate_train_config(config):
  """Validates the configuration is set correctly for train.py"""

  assert config.run_name, "Erroring out, need a real run_name"
  if not config.dataset_path.startswith("gs://"):
    max_logging.log("WARNING: 'dataset_path' might be pointing your local file system")
  if not config.base_output_directory.startswith("gs://"):
    max_logging.log("WARNING: 'base_output_directory' might be pointing your local file system")
  assert config.steps > 0, "You must set steps or learning_rate_schedule_steps to a positive integer."


def get_first_step(state):
  with jax.spmd_mode("allow_all"):
    return int(state.step)


def load_next_batch(train_iter, example_batch, config):
  """Loads the next batch. Can keep reusing the same batch for performance reasons"""

  if config.reuse_example_batch and example_batch is not None:
    return example_batch
  else:
    return next(train_iter)

<<<<<<< HEAD
def record_scalar_metrics(metrics, step_time_delta, per_device_tflops):
  """Records scalar metrics to be written to tensorboard"""
  metrics['scalar'].update({
      'perf/step_time_seconds': step_time_delta.total_seconds()
  })
  metrics['scalar'].update({
      'perf/per_device_tflops' : per_device_tflops
  })
  metrics['scalar'].update({
      'perf/per_device_tflops_per_sec':
          per_device_tflops /
          step_time_delta.total_seconds()
  })
=======

def record_scalar_metrics(metrics, step_time_delta, per_device_tflops, lr):
  """Records scalar metrics to be written to tensorboard"""
  metrics["scalar"].update({"perf/step_time_seconds": step_time_delta.total_seconds()})
  metrics["scalar"].update({"perf/per_device_tflops": per_device_tflops})
  metrics["scalar"].update({"perf/per_device_tflops_per_sec": per_device_tflops / step_time_delta.total_seconds()})
  metrics["scalar"].update({"learning/current_learning_rate": lr})

>>>>>>> db31dd4b

_buffered_step = None
_buffered_metrics = None


def write_metrics(writer, local_metrics_file, running_gcs_metrics, metrics, step, config):
  """Entry point for all metrics writing in Train's Main.
  TODO: would be better as a Class in the future (that initialized all state!)

  To avoid introducing an unnecessary dependency, we "double buffer" -- we hold
  onto the last metrics and step and only publish when we receive a new metrics and step.
  The logic is that this ensures that Jax is able to queues train_steps and we
  don't block when turning "lazy" Jax arrays into real Python numbers.
  """
  global _buffered_step, _buffered_metrics

  if _buffered_metrics is not None:
    if _buffered_step is None:
      raise ValueError(f"When writing metrics, {_buffered_step=} was none")
    write_metrics_to_tensorboard(writer, _buffered_metrics, _buffered_step, config)

    if config.metrics_file:
      max_utils.write_metrics_locally(_buffered_metrics, _buffered_step, config, local_metrics_file)

    if config.gcs_metrics and jax.process_index() == 0:
      running_gcs_metrics = max_utils.write_metrics_for_gcs(_buffered_metrics, _buffered_step, config, running_gcs_metrics)

  _buffered_step = step
  _buffered_metrics = metrics


def write_metrics_to_tensorboard(writer, metrics, step, config):
  """Writes metrics to tensorboard"""
  with jax.spmd_mode("allow_all"):
    if jax.process_index() == 0:
      for metric_name in metrics.get("scalar", []):
        writer.add_scalar(metric_name, np.array(metrics["scalar"][metric_name]), step)
      for metric_name in metrics.get("scalars", []):
        writer.add_scalars(metric_name, metrics["scalars"][metric_name], step)

    full_log = step % config.log_period == 0

    max_logging.log(
<<<<<<< HEAD
      f"Rank: {jax.process_index()} | "
      f"completed step: {step}, seconds: {metrics['scalar']['perf/step_time_seconds']:.3f}, "
      f"TFLOP/s/device: {metrics['scalar']['perf/per_device_tflops_per_sec']:.3f}, "
      f"opt_count: {metrics['scalar']['learning/opt_count']}, "
      f"loss: {metrics['scalar']['learning/loss']:.5f}, "
      f"learning_rate: {metrics['scalar']['learning/current_learning_rate']:.8f}, "
      f"grad_norm: {metrics['scalar']['learning/raw_grad_norm']:.5f}, "
      f"param_norm: {metrics['scalar']['learning/param_norm']:.5f}"
=======
        f"completed step: {step}, seconds: {metrics['scalar']['perf/step_time_seconds']:.3f}, "
        f"TFLOP/s/device: {metrics['scalar']['perf/per_device_tflops_per_sec']:.3f}, "
        f"loss: {metrics['scalar']['learning/loss']:.3f}"
>>>>>>> db31dd4b
    )

    if full_log and jax.process_index() == 0:
      max_logging.log(f"To see full metrics 'tensorboard --logdir={config.tensorboard_dir}'")
      writer.flush()

<<<<<<< HEAD
def save_checkpoint(checkpoint_manager, step, state, dataset_type='c4', data_iterator=None, metrics=None):
  if data_iterator is not None:
    data_iterator.save_dataloader_checkpoint()
=======

def save_checkpoint(checkpoint_manager, step, state, dataset_type="c4", data_iterator=None):
>>>>>>> db31dd4b
  """Wrapper for saving checkpoint"""
  if dataset_type == "c4-array_record":
    return checkpoint_manager.save(
<<<<<<< HEAD
      step,
      metrics=metrics,
      args=orbax.checkpoint.args.Composite(
        items=orbax.checkpoint.args.PyTreeSave(item=state),
        iter=grain.PyGrainCheckpointSave(data_iterator.local_iterator)
      )
    )
  else:
    return checkpoint_manager.save(
      step,
      metrics=metrics,
      args=orbax.checkpoint.args.Composite(
        items=orbax.checkpoint.args.PyTreeSave(item=state)
      )
    )
=======
        step,
        args=orbax.checkpoint.args.Composite(
            items=orbax.checkpoint.args.PyTreeSave(item=state),
            iter=grain.PyGrainCheckpointSave(data_iterator.local_iterator),
        ),
    )
  else:
    return checkpoint_manager.save(
        step, args=orbax.checkpoint.args.Composite(items=orbax.checkpoint.args.PyTreeSave(item=state))
    )

>>>>>>> db31dd4b

# -----------------------------------------------------------------------------
# Top-level Functions
# -----------------------------------------------------------------------------


def record_activation_metrics(output_metrics, intermediate_outputs, config):
  """Adds the activation metrics to the metrics dict"""

  if config.scan_layers:
    metrics_dict = intermediate_outputs["intermediates"]["decoder"]["decoder"]

    for layer_num in range(config.num_decoder_layers):
      output_metrics["scalar"][f"activ_fraction_zero/layer_{layer_num:03d}"] = metrics_dict["activation_fraction_zero"][0][
          layer_num
      ]
      output_metrics["scalar"][f"activ_mean/layer_{layer_num:03d}"] = metrics_dict["activation_mean"][0][layer_num]
      output_metrics["scalar"][f"activ_stdev/layer_{layer_num:03d}"] = metrics_dict["activation_stdev"][0][layer_num]
  else:
    for layer_num in range(config.num_decoder_layers):
      layer = intermediate_outputs["intermediates"]["decoder"][f"layers_{layer_num}"]
      output_metrics["scalar"][f"activ_fraction_zero/layer_{layer_num:03d}"] = layer["activation_fraction_zero"][0]
      output_metrics["scalar"][f"activ_mean/layer_{layer_num:03d}"] = layer["activation_mean"][0]
      output_metrics["scalar"][f"activ_stdev/layer_{layer_num:03d}"] = layer["activation_stdev"][0]


def loss_fn(model, config, data, dropout_rng, params, is_train=True):
  """loss_fn for both train and eval.

  Args:
    model: A nn.Module
    config: Config of parameters
    data: Batch of data to apply to the model
    dropout_rng: A key to use to generate rng for dropout
    params: Model params
    is_train: True for train_step and False for eval_step

  Returns:
    loss: average loss
    aux: a dictionary including intermediate_outputs, total_loss, and total_weights
  """
  # inputs, targets, segments, positions = apply_args
  rng1, aqt_rng = jax.random.split(dropout_rng)

<<<<<<< HEAD
  logits, intermediate_outputs = model.apply({'params': params},
                       data['inputs'],
                       data['inputs_position'],
                       decoder_segment_ids=data['inputs_segmentation'],
                       enable_dropout=config.enable_dropout if is_train else False,
                       rngs={'dropout': rng1, 'params': aqt_rng}, mutable='intermediates')
  one_hot_targets = jax.nn.one_hot(data['targets'], config.vocab_size)
=======
  # decimate proportion of data when per_device_batch_size<1
  if is_train:
    for k, v in data.items():
      data[k] = v[: config.global_batch_size_to_train_on, :]

  logits, intermediate_outputs = model.apply(
      params,
      data["inputs"],
      data["inputs_position"],
      decoder_segment_ids=data["inputs_segmentation"],
      enable_dropout=config.enable_dropout if is_train else False,
      rngs={"dropout": rng1, "params": aqt_rng},
      mutable="intermediates",
  )
  one_hot_targets = jax.nn.one_hot(data["targets"], config.vocab_size)
>>>>>>> db31dd4b
  xent, _ = max_utils.cross_entropy_with_logits(logits, one_hot_targets, 0.0)
  xent = nn.with_logical_constraint(xent, ("activation_batch", "activation_length"))
  # Mask out paddings at the end of each example.
  xent = xent * (data["targets_segmentation"] != 0)
  total_loss = jnp.sum(xent)
  total_weights = jnp.sum(data["targets_segmentation"] != 0)
  loss = total_loss / (total_weights + EPS)
  aux = {
      "intermediate_outputs": intermediate_outputs,
      "total_loss": total_loss,
      "total_weights": total_weights,
  }
  return loss, aux


def train_step(model, config, state, data, dropout_rng):
  """

  Args:
    model: A nn.Module
    state: A pytree of the current state of the model
    data: Batch of data to apply to the model
    dropout_rng: A key to use to generate rng for dropout

  Returns:
    new_state: Same format as state.
    metrics: Dictionary of model metrics such as loss, training rate, etc.
    rng2: A new rng key that can be used in future calls.

  """
  # decimate proportion of data when per_device_batch_size<1
  data = jax.tree_map(lambda x:x[:config.global_batch_size_to_train_on,:], data)

  train_loss_fn = functools.partial(loss_fn, model, config, data, dropout_rng, is_train=True)
  grad_fn = jax.value_and_grad(train_loss_fn, has_aux=True)
<<<<<<< HEAD
  (loss, _), raw_grads = grad_fn(state.params)

  # if config.gradient_clipping_threshold > 0:
  #   grads, _ = optax.clip_by_global_norm(config.gradient_clipping_threshold).update(raw_grads, state, None)
  # else:
  #   grads = raw_grads
  new_state = state.apply_gradients(grads=raw_grads)
=======
  (loss, aux), raw_grads = grad_fn(state.params)
  intermediate_outputs = aux["intermediate_outputs"]
>>>>>>> db31dd4b

  if isinstance(state.opt_state, optax.MultiStepsState):
    max_logging.log("use MultiStepsState step")
    opt_state = state.opt_state.inner_opt_state
  else:
<<<<<<< HEAD
    max_logging.log("use BaseState step")
    opt_state = state.opt_state
  
  if type(opt_state) == tuple:
    opt_count = opt_state[-1].count
  else:
    opt_count = opt_state.count

  """learning rate schedule"""
  learning_rate_schedule = max_utils.create_learning_rate_schedule(
    config, 
    step_reduction=config.gradient_accumulation_steps,
  )
=======
    grads = raw_grads
  new_state = state.apply_gradients(grads=grads)
  metrics = {
      "scalar": {
          "learning/loss": loss,
          "learning/grad_norm": max_utils.l2norm_pytree(grads),
          "learning/raw_grad_norm": max_utils.l2norm_pytree(raw_grads),
          "learning/param_norm": max_utils.l2norm_pytree(new_state.params),
      },
      "scalars": {},
  }
>>>>>>> db31dd4b

  metrics = {
    'scalar': {
      'learning/loss': loss, 
      'learning/raw_grad_norm': max_utils.l2norm_pytree(raw_grads, jnp.float32),
      'learning/param_norm': max_utils.l2norm_pytree(new_state.params, jnp.float32),
      'learning/opt_count': opt_count, 
      'learning/current_learning_rate': learning_rate_schedule(opt_count), 
    }, 
    'scalars': {}
  }

  return new_state, metrics


def eval_step(model, config, state, data, dropout_rng):
  """eval_step no backprop and new state compared with train_step."""
  eval_loss_fn = functools.partial(loss_fn, model, config, data, dropout_rng, is_train=False)
  loss, aux = eval_loss_fn(state.params)
  total_loss = aux["total_loss"]
  total_weights = aux["total_weights"]
  metrics = {
      "scalar": {"evaluation/loss": loss, "evaluation/total_loss": total_loss, "evaluation/total_weights": total_weights}
  }

  return metrics


def create_goodput_recorder(config):
  if config.enable_goodput_recording:
    logger_name = f"goodput_{config.run_name}"
    recorder = goodput.GoodputRecorder(config.run_name, logger_name, jax.process_index() == 0)
    return recorder
  return None


def record_goodput(recorder, config, step=None, job_start=False, job_end=False):
  if recorder and config.enable_goodput_recording:
    if job_start and step is None:
      recorder.record_job_start_time()
    if job_end and step is None:
      recorder.record_job_end_time()
    if step is not None:
      recorder.record_step_start_time(step)

def check_example_batch(config, example_batch):
  if config.max_checkify:
    jittable_f = checkify.checkify(
        lambda x: checkify.check(jnp.any(x > -1), "Batch contains bad synthetic data!")
    )
    # Check if inputs in batch contains bad synthetic data.
    err, _ = jax.jit(jittable_f)(example_batch['inputs'][: config.global_batch_size_to_train_on, :])
    err.throw()

def setup_mesh_and_model(config):
  """Set up the mesh and the model for training

  Args:
    config

  Returns:
    init_rng: RNG key
    writer: Summary writer for tensorboard
    checkpoint_manager: Orbax checkpointer
    state_mesh_annotations: the mesh annotations for the train state
    model:
    mesh:
    learning_rate_schedule:
    tx:
  """

  init_rng = random.PRNGKey(config.init_weights_seed)
  writer = max_utils.initialize_summary_writer(config)
  checkpoint_manager = checkpointing.create_orbax_checkpoint_manager(
      config.checkpoint_dir,
      config.enable_checkpointing,
      config.async_checkpointing,
      config.checkpoint_period,
      config.checkpoint_save_best,
      config.checkpoint_max_to_keep,
      config.dataset_type,
  )
  # Mesh definition
  devices_array = max_utils.create_device_mesh(config)
  mesh = Mesh(devices_array, config.mesh_axes)

  # Model and Optimizer definition
  quant = quantizations.configure_quantization(config)
  model = Transformer(config, mesh, quant=quant)
  tx, learning_rate_schedule = optimizers.get_optimizer(config)
  return init_rng, writer, checkpoint_manager, mesh, model, learning_rate_schedule, tx


def setup_train_loop(config):
  """Set up prerequisites for the training loop -
      checkpoint_manager, PRNG keys, Mesh, Model and optimizer.
      Set up data iterator and tokenizer, initialize the model.

  Args:
    config

  Returns:
    init_rng:
    writer: Summary writer for tensorboard
    checkpoint_manager: Orbax checkpointer
    state_mesh_annotations: the mesh annotations for the train state
    model:
    mesh:
    learning_rate_schedule:
    data_iterator:
    state: the initialized train state
  """
  init_rng, writer, checkpoint_manager, mesh, model, learning_rate_schedule, tx = setup_mesh_and_model(config)
  data_iterator, eval_data_iterator, _ = create_data_iterator_with_tokenizer(config, mesh)

  state, state_mesh_annotations, data_iterator = max_utils.setup_training_state(
      model, data_iterator, tx, config, init_rng, mesh, checkpoint_manager
  )

  maxtext_utils.assert_params_sufficiently_sharded(state.params, mesh)

  return (
      init_rng,
      writer,
      checkpoint_manager,
      state_mesh_annotations,
      model,
      mesh,
      learning_rate_schedule,
      data_iterator,
      eval_data_iterator,
      state,
  )


def train_loop(config, state=None):
  """Main Training loop.
  Args:
    config:
    state:
    ckpt_path:
  Returns:
  """
<<<<<<< HEAD
  ( init_rng, writer, checkpoint_manager, state_mesh_annotations, model,
  mesh, _, data_iterator, eval_data_iterator, state) = setup_train_loop(config)
=======
  # Create a GoodputRecorder to log information
  recorder = create_goodput_recorder(config)
  record_goodput(recorder, config, job_start=True)

  (
      init_rng,
      writer,
      checkpoint_manager,
      state_mesh_annotations,
      model,
      mesh,
      learning_rate_schedule,
      data_iterator,
      eval_data_iterator,
      state,
  ) = setup_train_loop(config)
>>>>>>> db31dd4b
  # pylint: disable=line-too-long
  (
      functional_train,
      in_shard_train,
      out_shard_train,
      static_argnums_train,
      donate_argnums_train,
  ) = maxtext_utils.get_functional_train_with_signature(train_step, mesh, state_mesh_annotations, model, config)

  if eval_data_iterator:
    # pylint: disable=line-too-long
    (
        functional_eval,
        in_shard_eval,
        out_shard_eval,
        static_argnums_eval,
        donate_argnums_eval,
    ) = maxtext_utils.get_functional_eval_with_signature(eval_step, mesh, state_mesh_annotations, model, config)

  num_model_parameters = max_utils.calculate_num_params_from_pytree(state.params)
  max_logging.log(f"number parameters: {num_model_parameters/1e9:.3f} billion")
  per_device_tflops, _, _ = maxtext_utils.calculate_tflops_training_per_device(num_model_parameters, config)

  # Write train config params, num model params, and XLA flags to tensorboard
  max_utils.add_text_to_summary_writer("num_model_parameters", str(num_model_parameters), writer)
  max_utils.add_text_to_summary_writer("libtpu_init_args", os.environ["LIBTPU_INIT_ARGS"], writer)
  max_utils.add_config_to_summary_writer(config, writer)

  # Define the compilation of functional_train, either by loading the compiled version or wrapping a new one in a jit
<<<<<<< HEAD
  if config.compiled_trainstep_file != '':
    max_logging.log("Loading the compiled function...")
=======
  if config.compiled_trainstep_file != "":
    print("Loading the compiled function...", flush=True)
>>>>>>> db31dd4b
    # Need to pass train signature and state to determine i/o shapes of train_state for now.
    p_train_step = maxtext_utils.load_compiled(config, functional_train, state)
    max_logging.log("Loaded compiled function!")
  else:
    p_train_step = jax.jit(
        functional_train,
        in_shardings=in_shard_train,
        out_shardings=out_shard_train,
        static_argnums=static_argnums_train,
        donate_argnums=donate_argnums_train,
    )

    if eval_data_iterator:
      p_eval_step = jax.jit(
          functional_eval,
          in_shardings=in_shard_eval,
          out_shardings=out_shard_eval,
          static_argnums=static_argnums_eval,
          donate_argnums=donate_argnums_eval,
      )

  local_metrics_file = open(config.metrics_file, "a", encoding="utf8") if config.metrics_file else None
  running_gcs_metrics = [] if config.gcs_metrics else None

  start_step = get_first_step(state)  # this is the start_step for training
  first_profiling_step = start_step + config.skip_first_n_steps_for_profiler
  if config.enable_profiler and first_profiling_step >= config.steps:
    raise ValueError("Profiling requested but initial profiling step set past training final step")
  last_profiling_step = np.clip(first_profiling_step + config.profiler_steps - 1, first_profiling_step, config.steps - 1)

  example_batch = None
  last_step_completion = datetime.datetime.now()

  for step in np.arange(start_step, config.steps):
    if step == first_profiling_step:
      max_utils.activate_profiler(config)

    with jax.profiler.StepTraceAnnotation("train", step_num=step):
      example_batch = load_next_batch(data_iterator, example_batch, config)
      check_example_batch(config, example_batch=example_batch)
      nextrng = jax.jit(jax.random.fold_in)(init_rng, step)
      record_goodput(recorder, config, step=step)
      with mesh, nn_partitioning.axis_rules(config.logical_axis_rules):
        state, metrics = p_train_step(state, example_batch, nextrng)

    new_time = datetime.datetime.now()
<<<<<<< HEAD
    record_scalar_metrics(metrics, new_time - last_step_completion, per_device_tflops)
=======
    record_scalar_metrics(metrics, new_time - last_step_completion, per_device_tflops, learning_rate_schedule(step))
>>>>>>> db31dd4b
    last_step_completion = new_time

    write_metrics(writer, local_metrics_file, running_gcs_metrics, metrics, step, config)

    eval_loss = 100000000000.0
    if config.eval_interval > 0 and step > start_step and step % config.eval_interval == 0:
      assert eval_data_iterator
      cumulative_eval_metrics = {"total_loss": 0.0, "total_weights": 0.0}
      for eval_batch in eval_data_iterator:
        with mesh, nn_partitioning.axis_rules(config.logical_axis_rules):
          eval_metrics = p_eval_step(state, eval_batch, nextrng)
        cumulative_eval_metrics["total_loss"] += float(eval_metrics["scalar"]["evaluation/total_loss"])
        cumulative_eval_metrics["total_weights"] += float(eval_metrics["scalar"]["evaluation/total_weights"])
      eval_loss = cumulative_eval_metrics["total_loss"] / (cumulative_eval_metrics["total_weights"] + EPS)
      max_logging.log(f"average loss after {step=}: {eval_loss=}, total_weights={cumulative_eval_metrics['total_weights']}")

    if checkpoint_manager is not None:
      if save_checkpoint(checkpoint_manager, step, state, config.dataset_type, data_iterator, {"loss": eval_loss}):
        max_logging.log(f"saved a checkpoint at step {step}")

      # Upon preemption, exit when and only when all ongoing saves are complete.
      if checkpoint_manager.reached_preemption(step):
        checkpoint_manager.wait_until_finished()
        sys.exit()

    # Early stop
    if eval_loss <= config.target_eval_loss:
      max_logging.log(f"Early stop and exit loop after reaching {config.target_eval_loss=}")
      max_utils.deactivate_profiler(config)
      break

    if step == last_profiling_step:
      max_utils.deactivate_profiler(config)

  if checkpoint_manager is not None:
    checkpoint_manager.wait_until_finished()
  write_metrics(writer, local_metrics_file, running_gcs_metrics, metrics, config.steps - 1, config)  # final step metrics
  max_utils.close_summary_writer(writer)
  record_goodput(recorder, config, job_end=True)
  return state


def main(argv: Sequence[str]) -> None:
  jax.config.update("jax_default_prng_impl", "unsafe_rbg")
  os.environ["TF_CPP_MIN_LOG_LEVEL"] = "0"
  os.environ["LIBTPU_INIT_ARGS"] = os.environ.get("LIBTPU_INIT_ARGS", "") + " --xla_tpu_spmd_rng_bit_generator_unsafe=true"
  pyconfig.initialize(argv)
  config = pyconfig.config
  validate_train_config(config)
  os.environ["TFDS_DATA_DIR"] = config.dataset_path
  vertex_tensorboard_manager = VertexTensorboardManager()
  if config.use_vertex_tensorboard or os.environ.get("UPLOAD_DATA_TO_TENSORBOARD"):
    vertex_tensorboard_manager.configure_vertex_tensorboard(config)

  debug_config = debug_configuration.DebugConfig(
      stack_trace_config=stack_trace_configuration.StackTraceConfig(
          collect_stack_trace=config.collect_stack_trace,
          stack_trace_to_cloud=config.stack_trace_to_cloud,
          stack_trace_interval_seconds=config.stack_trace_interval_seconds,
      )
  )
  diagnostic_config = diagnostic_configuration.DiagnosticConfig(debug_config)
  max_logging.log(f"Found {jax.device_count()} devices.")
  max_logging.log(f"Found {jax.process_count()} processes.")
  max_logging.log(f"Found {jax.devices()} devices.")
  with diagnostic.diagnose(diagnostic_config):
    train_loop(config)


if __name__ == "__main__":
  app.run(main)<|MERGE_RESOLUTION|>--- conflicted
+++ resolved
@@ -90,7 +90,6 @@
   else:
     return next(train_iter)
 
-<<<<<<< HEAD
 def record_scalar_metrics(metrics, step_time_delta, per_device_tflops):
   """Records scalar metrics to be written to tensorboard"""
   metrics['scalar'].update({
@@ -104,16 +103,6 @@
           per_device_tflops /
           step_time_delta.total_seconds()
   })
-=======
-
-def record_scalar_metrics(metrics, step_time_delta, per_device_tflops, lr):
-  """Records scalar metrics to be written to tensorboard"""
-  metrics["scalar"].update({"perf/step_time_seconds": step_time_delta.total_seconds()})
-  metrics["scalar"].update({"perf/per_device_tflops": per_device_tflops})
-  metrics["scalar"].update({"perf/per_device_tflops_per_sec": per_device_tflops / step_time_delta.total_seconds()})
-  metrics["scalar"].update({"learning/current_learning_rate": lr})
-
->>>>>>> db31dd4b
 
 _buffered_step = None
 _buffered_metrics = None
@@ -157,7 +146,6 @@
     full_log = step % config.log_period == 0
 
     max_logging.log(
-<<<<<<< HEAD
       f"Rank: {jax.process_index()} | "
       f"completed step: {step}, seconds: {metrics['scalar']['perf/step_time_seconds']:.3f}, "
       f"TFLOP/s/device: {metrics['scalar']['perf/per_device_tflops_per_sec']:.3f}, "
@@ -166,29 +154,16 @@
       f"learning_rate: {metrics['scalar']['learning/current_learning_rate']:.8f}, "
       f"grad_norm: {metrics['scalar']['learning/raw_grad_norm']:.5f}, "
       f"param_norm: {metrics['scalar']['learning/param_norm']:.5f}"
-=======
-        f"completed step: {step}, seconds: {metrics['scalar']['perf/step_time_seconds']:.3f}, "
-        f"TFLOP/s/device: {metrics['scalar']['perf/per_device_tflops_per_sec']:.3f}, "
-        f"loss: {metrics['scalar']['learning/loss']:.3f}"
->>>>>>> db31dd4b
     )
 
     if full_log and jax.process_index() == 0:
       max_logging.log(f"To see full metrics 'tensorboard --logdir={config.tensorboard_dir}'")
       writer.flush()
 
-<<<<<<< HEAD
 def save_checkpoint(checkpoint_manager, step, state, dataset_type='c4', data_iterator=None, metrics=None):
-  if data_iterator is not None:
-    data_iterator.save_dataloader_checkpoint()
-=======
-
-def save_checkpoint(checkpoint_manager, step, state, dataset_type="c4", data_iterator=None):
->>>>>>> db31dd4b
   """Wrapper for saving checkpoint"""
   if dataset_type == "c4-array_record":
     return checkpoint_manager.save(
-<<<<<<< HEAD
       step,
       metrics=metrics,
       args=orbax.checkpoint.args.Composite(
@@ -204,19 +179,6 @@
         items=orbax.checkpoint.args.PyTreeSave(item=state)
       )
     )
-=======
-        step,
-        args=orbax.checkpoint.args.Composite(
-            items=orbax.checkpoint.args.PyTreeSave(item=state),
-            iter=grain.PyGrainCheckpointSave(data_iterator.local_iterator),
-        ),
-    )
-  else:
-    return checkpoint_manager.save(
-        step, args=orbax.checkpoint.args.Composite(items=orbax.checkpoint.args.PyTreeSave(item=state))
-    )
-
->>>>>>> db31dd4b
 
 # -----------------------------------------------------------------------------
 # Top-level Functions
@@ -261,15 +223,6 @@
   # inputs, targets, segments, positions = apply_args
   rng1, aqt_rng = jax.random.split(dropout_rng)
 
-<<<<<<< HEAD
-  logits, intermediate_outputs = model.apply({'params': params},
-                       data['inputs'],
-                       data['inputs_position'],
-                       decoder_segment_ids=data['inputs_segmentation'],
-                       enable_dropout=config.enable_dropout if is_train else False,
-                       rngs={'dropout': rng1, 'params': aqt_rng}, mutable='intermediates')
-  one_hot_targets = jax.nn.one_hot(data['targets'], config.vocab_size)
-=======
   # decimate proportion of data when per_device_batch_size<1
   if is_train:
     for k, v in data.items():
@@ -285,7 +238,6 @@
       mutable="intermediates",
   )
   one_hot_targets = jax.nn.one_hot(data["targets"], config.vocab_size)
->>>>>>> db31dd4b
   xent, _ = max_utils.cross_entropy_with_logits(logits, one_hot_targets, 0.0)
   xent = nn.with_logical_constraint(xent, ("activation_batch", "activation_length"))
   # Mask out paddings at the end of each example.
@@ -321,7 +273,6 @@
 
   train_loss_fn = functools.partial(loss_fn, model, config, data, dropout_rng, is_train=True)
   grad_fn = jax.value_and_grad(train_loss_fn, has_aux=True)
-<<<<<<< HEAD
   (loss, _), raw_grads = grad_fn(state.params)
 
   # if config.gradient_clipping_threshold > 0:
@@ -329,16 +280,11 @@
   # else:
   #   grads = raw_grads
   new_state = state.apply_gradients(grads=raw_grads)
-=======
-  (loss, aux), raw_grads = grad_fn(state.params)
-  intermediate_outputs = aux["intermediate_outputs"]
->>>>>>> db31dd4b
 
   if isinstance(state.opt_state, optax.MultiStepsState):
     max_logging.log("use MultiStepsState step")
     opt_state = state.opt_state.inner_opt_state
   else:
-<<<<<<< HEAD
     max_logging.log("use BaseState step")
     opt_state = state.opt_state
   
@@ -352,19 +298,6 @@
     config, 
     step_reduction=config.gradient_accumulation_steps,
   )
-=======
-    grads = raw_grads
-  new_state = state.apply_gradients(grads=grads)
-  metrics = {
-      "scalar": {
-          "learning/loss": loss,
-          "learning/grad_norm": max_utils.l2norm_pytree(grads),
-          "learning/raw_grad_norm": max_utils.l2norm_pytree(raw_grads),
-          "learning/param_norm": max_utils.l2norm_pytree(new_state.params),
-      },
-      "scalars": {},
-  }
->>>>>>> db31dd4b
 
   metrics = {
     'scalar': {
@@ -508,10 +441,6 @@
     ckpt_path:
   Returns:
   """
-<<<<<<< HEAD
-  ( init_rng, writer, checkpoint_manager, state_mesh_annotations, model,
-  mesh, _, data_iterator, eval_data_iterator, state) = setup_train_loop(config)
-=======
   # Create a GoodputRecorder to log information
   recorder = create_goodput_recorder(config)
   record_goodput(recorder, config, job_start=True)
@@ -528,7 +457,6 @@
       eval_data_iterator,
       state,
   ) = setup_train_loop(config)
->>>>>>> db31dd4b
   # pylint: disable=line-too-long
   (
       functional_train,
@@ -558,13 +486,8 @@
   max_utils.add_config_to_summary_writer(config, writer)
 
   # Define the compilation of functional_train, either by loading the compiled version or wrapping a new one in a jit
-<<<<<<< HEAD
-  if config.compiled_trainstep_file != '':
-    max_logging.log("Loading the compiled function...")
-=======
   if config.compiled_trainstep_file != "":
     print("Loading the compiled function...", flush=True)
->>>>>>> db31dd4b
     # Need to pass train signature and state to determine i/o shapes of train_state for now.
     p_train_step = maxtext_utils.load_compiled(config, functional_train, state)
     max_logging.log("Loaded compiled function!")
@@ -611,11 +534,7 @@
         state, metrics = p_train_step(state, example_batch, nextrng)
 
     new_time = datetime.datetime.now()
-<<<<<<< HEAD
     record_scalar_metrics(metrics, new_time - last_step_completion, per_device_tflops)
-=======
-    record_scalar_metrics(metrics, new_time - last_step_completion, per_device_tflops, learning_rate_schedule(step))
->>>>>>> db31dd4b
     last_step_completion = new_time
 
     write_metrics(writer, local_metrics_file, running_gcs_metrics, metrics, step, config)
@@ -635,6 +554,8 @@
     if checkpoint_manager is not None:
       if save_checkpoint(checkpoint_manager, step, state, config.dataset_type, data_iterator, {"loss": eval_loss}):
         max_logging.log(f"saved a checkpoint at step {step}")
+        data_iterator.save_dataloader_checkpoint()
+        max_logging.log(f"saved a dataloader checkpoint at step {step}")
 
       # Upon preemption, exit when and only when all ongoing saves are complete.
       if checkpoint_manager.reached_preemption(step):
