--- conflicted
+++ resolved
@@ -265,11 +265,8 @@
 decode_sampling_temperature: 1.
 
 eval_interval: -1  # the specific number of train step between eval_step
-<<<<<<< HEAD
 eval_dataset_size: -1
 eval_step: -1 
-target_eval_loss: 0.  # early stop once reaching target eval_loss
-=======
 target_eval_loss: 0.  # early stop once reaching target eval_loss
 
 # Goodput parameters
@@ -292,5 +289,4 @@
 inference_microbenchmark_prefill_lengths: "64,128,256,512,1024"
 inference_microbenchmark_stages: "prefill,generate"
 inference_microbenchmark_loop_iters: 10
-inference_microbenchmark_log_file_path: ""
->>>>>>> db31dd4b
+inference_microbenchmark_log_file_path: ""